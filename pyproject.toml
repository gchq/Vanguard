--- conflicted
+++ resolved
@@ -61,13 +61,16 @@
     "setuptools; python_version>='3.12'",  # TODO: Remove once pybtex releases > 0.24.0
     # https://github.com/gchq/Vanguard/issues/246
     "sphinx>=8; python_version>='3.10'",
-<<<<<<< HEAD
     "sphinx>=7; python_version<'3.10'",
-=======
-    "sphinx; python_version<'3.10'",
->>>>>>> 20d808da
     "sphinx-autodoc-typehints",
     "sphinxcontrib-bibtex",
+    "tqdm",
+]
+
+# Run notebooks in the jupyter interface
+notebook = [
+    "jupyter",
+    "jupyterlab",
     "tqdm",
 ]
 
@@ -82,12 +85,7 @@
     "pyroma",
     "ruff",
 ]
-# Run notebooks in the jupyter interface
-notebook = [
-    "jupyter",
-    "jupyterlab",
-    "tqdm",
-]
+
 [project.urls]
 #Documentation = "https://example.org/" # TODO: Populate URL once ReadTheDocs URL reserved
 # https://github.com/gchq/Vanguard/issues/254
