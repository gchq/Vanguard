--- conflicted
+++ resolved
@@ -1,12 +1,3 @@
-<<<<<<< HEAD
-[tool.isort]
-line_length = 120
-
-[tool.coverage.report]
-exclude_also = [
-    "raise NotImplementedError",
-]
-=======
 [build-system]
 requires = ["setuptools"]
 build-backend = "setuptools.build_meta"
@@ -102,4 +93,8 @@
 
 [tool.ruff.lint.isort]
 known-local-folder = ["confutils","refstyle"]
->>>>>>> eef40f2d
+
+[tool.coverage.report]
+exclude_also = [
+    "raise NotImplementedError",
+]