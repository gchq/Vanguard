--- conflicted
+++ resolved
@@ -1,11 +1,7 @@
 [tool.isort]
-<<<<<<< HEAD
 profile = "black" # to agree with ruff
 line_length = 120
+known_local_folder = ["confutils","refstyle"]
 
 [tool.ruff]
-line-length = 120
-=======
-line_length = 120
-known_local_folder = ["confutils","refstyle"]
->>>>>>> 12f5e27d
+line-length = 120