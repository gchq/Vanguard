[build-system]
requires = ["setuptools"]
build-backend = "setuptools.build_meta"

[project]
name = "Vanguard"
dynamic = ["version"]
description = "Various easy-to-use extensions for Gaussian process models and a framework for composition of extensions."
readme = "README.md"
requires-python = ">=3.8"
keywords = [
    "gaussian-process",
    "pytorch",
]
classifiers = [
    "Development Status :: 3 - Alpha",
    "License :: OSI Approved :: GNU General Public License v3 (GPLv3)",
    "Programming Language :: Python",
    "Programming Language :: Python :: 3.8",
    "Programming Language :: Python :: 3.9",
    "Typing :: Typed",
]
license = {file = "LICENSE.md"}
authors = [
    {name = "GCHQ", email = "oss@gchq.gov.uk"},
]
dependencies = [
    "bibtexparser",
    "gpytorch>=1.5.1",
    "kmedoids",
    "matplotlib",
    "numpy>=1.20,<2",
    "pandas",
    "scikit-learn",
    "scipy",
    "torch>=1.7.0",
    "typing_extensions",
    "urllib3>=2.2.1",
]

[project.optional-dependencies]
# These match the suffixes on the various requirements-*.txt files
# Run unit tests
test = [
    "pytest-cov",
]
# Compile documentation
doc = [
    "furo",
    "nbformat",
    "nbsphinx",
    "pillow",
    "pybtex",
    "setuptools; python_version>='3.12'",  # TODO: Remove once pybtex releases > 0.24.0
    # https://github.com/gchq/Vanguard/issues/246
    "sphinx",
    "sphinx-autodoc-typehints",
    "sphinxcontrib-bibtex",
<<<<<<< HEAD
    "tqdm",
=======
>>>>>>> e8978ac3
]
# All tools for a developer including those for running pylint
dev = [
    "vanguard[test, doc]",
    "isort",
    "jupyterlab",
    "pre-commit",
    "pylint",
    "pyright",
    "pyroma",
    "ruff",
]

[project.urls]
#Documentation = "https://example.org/" # TODO: Populate URL once ReadTheDocs URL reserved
# https://github.com/gchq/Vanguard/issues/254
Repository = "https://github.com/gchq/Vanguard"
Issues = "https://github.com/gchq/Vanguard/issues"
#Changelog = "https://github.com/gchq/Vanguard/blob/main/CHANGELOG.md" # TODO: Create CHANGELOG
# https://github.com/gchq/Vanguard/issues/255

[tool.setuptools]
packages = ["vanguard"]

[tool.setuptools.dynamic]
version = {attr = "vanguard.__version__"}

[tool.setuptools.package-data]
vanguard = ["references.bib"]

[tool.ruff]
line-length = 120
extend-include = ["*.ipynb"]  # Handle Jupyter Notebook files as well.

[tool.ruff.lint]
extend-select = [
    "D201",  # No blank lines allowed before function docstring
    "D202",  # No blank lines allowed after function docstring
    "D211",  # No blank lines allowed before class docstring
    "E501",  # Docstring line lengths
    # TODO: We should enable more of the pydocstyle lints!
    # https://github.com/gchq/Vanguard/issues/256
    "S102",  # use of `exec` builtin
    "S307",  # Suspicious `eval` usage
    "I",     # isort rules
    "UP",    # pyupgrade rules
    "NPY",   # numpy linting rules
]

[tool.ruff.lint.isort]
known-local-folder = ["confutils","refstyle"]

[tool.coverage.run]
command_line = "-m pytest tests/units --cov"
branch = true
relative_files = true
source = ["vanguard"]

[tool.coverage.report]
show_missing = true
sort = "Cover"
exclude_also = [
    "pass",
    "raise NotImplementedError",
    "if TYPE_CHECKING:",
    "raise$",
]<|MERGE_RESOLUTION|>--- conflicted
+++ resolved
@@ -56,10 +56,7 @@
     "sphinx",
     "sphinx-autodoc-typehints",
     "sphinxcontrib-bibtex",
-<<<<<<< HEAD
     "tqdm",
-=======
->>>>>>> e8978ac3
 ]
 # All tools for a developer including those for running pylint
 dev = [
