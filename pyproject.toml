--- conflicted
+++ resolved
@@ -82,9 +82,7 @@
 
 [tool.ruff]
 line-length = 120
-<<<<<<< HEAD
 extend-include = ["*.ipynb"]  # Handle Jupyter Notebook files as well.
-=======
 
 [tool.ruff.lint]
 extend-select = [
@@ -94,5 +92,4 @@
     # TODO: We should enable more of the pydocstyle lints!
     "S102",  # use of `exec` builtin
     "S307",  # Suspicious `eval` usage
-]
->>>>>>> 971b3aa7
+]