"""
Tests for the BinaryClassification decorator.
"""
<<<<<<< HEAD
from unittest import expectedFailure
=======
>>>>>>> 3b58b2fe

import numpy as np
from gpytorch.likelihoods import BernoulliLikelihood
from gpytorch.mlls import VariationalELBO

from vanguard.classification import BinaryClassification
from vanguard.datasets.classification import BinaryStripeClassificationDataset
from vanguard.kernels import PeriodicRBFKernel
from vanguard.uncertainty import GaussianUncertaintyGPController
from vanguard.vanilla import GaussianGPController
from vanguard.variational import VariationalInference

from ...cases import flaky
from .case import ClassificationTestCase


@BinaryClassification(ignore_methods=("__init__", "_predictive_likelihood", "_fuzzy_predictive_likelihood"))
@VariationalInference(ignore_methods=("__init__",))
class BinaryClassifier(GaussianGPController):
    """A simple binary classifier."""

    pass


class BinaryTests(ClassificationTestCase):
    """
    Tests for binary classification.
    """

    def setUp(self) -> None:
        """Code to run before each test."""
        self.dataset = BinaryStripeClassificationDataset(num_train_points=100, num_test_points=200)
        self.controller = BinaryClassifier(
            self.dataset.train_x,
            self.dataset.train_y,
            kernel_class=PeriodicRBFKernel,
            y_std=0,
            likelihood_class=BernoulliLikelihood,
            marginal_log_likelihood_class=VariationalELBO,
        )
        self.controller.fit(100)

    @flaky
    def test_predictions(self) -> None:
        """Predictions should be close to the values from the test data."""
        predictions, _ = self.controller.classify_points(self.dataset.test_x)
        self.assertPredictionsEqual(self.dataset.test_y, predictions, delta=0.05)

    def test_illegal_likelihood_class(self) -> None:
        """Test that when an incorrect likelihood class is given, an appropriate exception is raised."""

        class IllegalLikelihoodClass:
            pass

        with self.assertRaises(ValueError) as ctx:
            __ = BinaryClassifier(
                self.dataset.train_x,
                self.dataset.train_y,
                kernel_class=PeriodicRBFKernel,
                y_std=0,
                likelihood_class=IllegalLikelihoodClass,
                marginal_log_likelihood_class=VariationalELBO,
            )

        self.assertEqual(
            "The class passed to `likelihood_class` must be a subclass "
            f"of {BernoulliLikelihood.__name__} for binary classification.",
            ctx.exception.args[0],
        )

    @expectedFailure  # TODO: These tests currently fail. Find out why ClassificationMixin isn't working properly.
    def test_closed_methods(self):
        """Test that the ClassificationMixin has correctly closed the prediction methods of the underlying controller"""
        cases = [
            ((lambda: self.controller.posterior_over_point(1.0)), "classify_points"),
            ((lambda: self.controller.posterior_over_fuzzy_point(1.0, 1.0)), "classify_fuzzy_points"),
            ((lambda: self.controller.predictive_likelihood(1.0)), "classify_points"),
            ((lambda: self.controller.fuzzy_predictive_likelihood(1.0, 1.0)), "classify_fuzzy_points"),
        ]

        for call_method, alternative_method in cases:
            with self.subTest():
                with self.assertRaises(TypeError) as ctx:
                    call_method()
                self.assertEqual(f"The '{alternative_method}' method should be used instead.", ctx.exception.args[0])


class BinaryFuzzyTests(ClassificationTestCase):
    """
    Tests for fuzzy binary classification.
    """

    @flaky
    def test_fuzzy_predictions_monte_carlo(self) -> None:
        """Predictions should be close to the values from the test data."""
        self.dataset = BinaryStripeClassificationDataset(num_train_points=100, num_test_points=50)
        test_x_std = 0.005
        test_x = np.random.normal(self.dataset.test_x, scale=test_x_std)

        self.controller = BinaryClassifier(
            self.dataset.train_x,
            self.dataset.train_y,
            kernel_class=PeriodicRBFKernel,
            y_std=0,
            likelihood_class=BernoulliLikelihood,
            marginal_log_likelihood_class=VariationalELBO,
        )
        self.controller.fit(100)

        predictions, _ = self.controller.classify_fuzzy_points(test_x, test_x_std)
        self.assertPredictionsEqual(self.dataset.test_y, predictions, delta=0.1)

    @flaky
    def test_fuzzy_predictions_uncertainty(self) -> None:
        """Predictions should be close to the values from the test data."""
        self.dataset = BinaryStripeClassificationDataset(100, 50)
        train_x_std = test_x_std = 0.005
        train_x = np.random.normal(self.dataset.train_x, scale=train_x_std)
        test_x = np.random.normal(self.dataset.test_x, scale=test_x_std).reshape(-1, 1)

        @BinaryClassification(ignore_all=True)
        @VariationalInference(ignore_all=True)
        class UncertaintyBinaryClassifier(GaussianUncertaintyGPController):
            """A simple binary classifier."""

            pass

        self.controller = UncertaintyBinaryClassifier(
            train_x,
            train_x_std,
            self.dataset.train_y,
            kernel_class=PeriodicRBFKernel,
            y_std=0,
            likelihood_class=BernoulliLikelihood,
            marginal_log_likelihood_class=VariationalELBO,
        )
        self.controller.fit(100)

        predictions, _ = self.controller.classify_fuzzy_points(test_x, test_x_std)
        self.assertPredictionsEqual(self.dataset.test_y, predictions, delta=0.1)<|MERGE_RESOLUTION|>--- conflicted
+++ resolved
@@ -1,10 +1,8 @@
 """
 Tests for the BinaryClassification decorator.
 """
-<<<<<<< HEAD
+
 from unittest import expectedFailure
-=======
->>>>>>> 3b58b2fe
 
 import numpy as np
 from gpytorch.likelihoods import BernoulliLikelihood
