--- conflicted
+++ resolved
@@ -82,11 +82,8 @@
     Tests for fuzzy multiclass classification.
     """
 
-<<<<<<< HEAD
-=======
     # TODO: Seems too flaky on 3.8 and 3.9 but reliable on 3.12, especially when delta=0.5.
     # https://github.com/gchq/Vanguard/issues/128
->>>>>>> 573636a7
     @flaky
     def test_fuzzy_predictions_monte_carlo(self) -> None:
         """Predictions should be close to the values from the test data."""
