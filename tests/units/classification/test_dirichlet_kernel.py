--- conflicted
+++ resolved
@@ -49,16 +49,9 @@
         predictions, _ = self.controller.classify_points(self.dataset.test_x)
         self.assertPredictionsEqual(self.dataset.test_y, predictions, delta=0.4)
 
-<<<<<<< HEAD
-    # TODO: This test gets stuck in an infinite loop in in MonteCarloPosteriorCollection._yield_posteriors.
-    # https://github.com/gchq/Vanguard/issues/189
-    @skip("Currently hangs - gets stuck in an infinite loop in MonteCarloPosteriorCollection._yield_posteriors")
-=======
     # TODO: This test fails as the distribution covariance_matrix is the wrong shape.
     # https://github.com/gchq/Vanguard/issues/288
-    # @flaky
     @expectedFailure
->>>>>>> 2746a72c
     def test_fuzzy_predictions(self) -> None:
         """
         Predict on a noisy test dataset, and check the predictions are reasonably accurate.
