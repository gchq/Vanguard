--- conflicted
+++ resolved
@@ -1,10 +1,8 @@
 """
 Tests for the DirichletKernelMulticlassClassification decorator.
 """
-<<<<<<< HEAD
+
 from unittest import skip
-=======
->>>>>>> 3b58b2fe
 
 from gpytorch import kernels, means
 
