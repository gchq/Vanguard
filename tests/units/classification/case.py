# © Crown Copyright GCHQ
#
# Licensed under the GNU General Public License, version 3 (the "License");
# you may not use this file except in compliance with the License.
# You may obtain a copy of the License at
#
# https://www.gnu.org/licenses/gpl-3.0.en.html
#
# Unless required by applicable law or agreed to in writing, software
# distributed under the License is distributed on an "AS IS" BASIS,
# WITHOUT WARRANTIES OR CONDITIONS OF ANY KIND, either express or implied.
# See the License for the specific language governing permissions and
# limitations under the License.

"""
Contains the ClassificationTestCase class.
"""

import unittest
from typing import Union

import numpy as np
import torch
from gpytorch.kernels import RBFKernel, ScaleKernel
from gpytorch.means import ZeroMean
<<<<<<< HEAD
from numpy.typing import NDArray
=======
from torch import Tensor
>>>>>>> debbcfc7


class BatchScaledRBFKernel(ScaleKernel):
    """
    The recommended starting place for a kernel.
    """

    def __init__(self, batch_shape: Union[int, torch.Size]) -> None:
        batch_shape = batch_shape if isinstance(batch_shape, torch.Size) else torch.Size([batch_shape])
        super().__init__(RBFKernel(batch_shape=batch_shape), batch_shape=batch_shape)


class BatchScaledMean(ZeroMean):
    """
    A basic mean with batch shape to match the above kernel.
    """

    def __init__(self, batch_shape: Union[int, torch.Size]) -> None:
        batch_shape = batch_shape if isinstance(batch_shape, torch.Size) else torch.Size([batch_shape])
        super().__init__(batch_shape=batch_shape)


class ClassificationTestCase(unittest.TestCase):
    """
    A base class for classification tests.
    """

    @staticmethod
    def assertPredictionsEqual(  # pylint: disable=invalid-name
<<<<<<< HEAD
        x: Union[NDArray[np.integer], NDArray[np.floating]],
        y: Union[NDArray[np.integer], NDArray[np.floating]],
=======
        x: Union[Tensor, numpy.typing.NDArray[np.floating]],
        y: Union[Tensor, numpy.typing.NDArray[np.floating]],
>>>>>>> debbcfc7
        delta: Union[float, int] = 0,
    ) -> None:
        """
        Assert true if predictions are correct.

        :param x: The first set of predictions.
        :param y: The second set of predictions.
        :param delta: The proportion of elements which can be outside of the interval.
        """
        x = torch.as_tensor(x)
        y = torch.as_tensor(y)

        if x.shape != y.shape:
            raise RuntimeError(f"Shape {x.shape} does not match {y.shape}")
        number_incorrect = torch.sum(x != y)
        proportion_incorrect = number_incorrect / len(x)
        if proportion_incorrect > delta:
            error_message = (
                f"Incorrect predictions: {number_incorrect} / {len(x)} "
                f"({100 * proportion_incorrect:.2f}%) -- delta = {100 * delta:.2f}%"
            )
            raise AssertionError(error_message) from None<|MERGE_RESOLUTION|>--- conflicted
+++ resolved
@@ -23,11 +23,8 @@
 import torch
 from gpytorch.kernels import RBFKernel, ScaleKernel
 from gpytorch.means import ZeroMean
-<<<<<<< HEAD
 from numpy.typing import NDArray
-=======
 from torch import Tensor
->>>>>>> debbcfc7
 
 
 class BatchScaledRBFKernel(ScaleKernel):
@@ -57,13 +54,8 @@
 
     @staticmethod
     def assertPredictionsEqual(  # pylint: disable=invalid-name
-<<<<<<< HEAD
-        x: Union[NDArray[np.integer], NDArray[np.floating]],
-        y: Union[NDArray[np.integer], NDArray[np.floating]],
-=======
-        x: Union[Tensor, numpy.typing.NDArray[np.floating]],
-        y: Union[Tensor, numpy.typing.NDArray[np.floating]],
->>>>>>> debbcfc7
+        x: Union[Tensor, NDArray[np.integer], NDArray[np.floating]],
+        y: Union[Tensor, NDArray[np.integer], NDArray[np.floating]],
         delta: Union[float, int] = 0,
     ) -> None:
         """
