"""
Test that the behaviour of some warp functions.
"""

import unittest
from typing import Union

import numpy as np
import numpy.typing
import torch

from tests.cases import get_default_rng
from vanguard.warps import MultitaskWarpFunction, WarpFunction, warpfunctions
from vanguard.warps.basefunction import _IdentityWarpFunction


class AutogradAffineWarpFunction(WarpFunction):
    """
    FOR TESTING PURPOSES ONLY.

    We want to test autograd is working for warp derivatives, so this AffineWarp uses the default
    autograd derivative. A warp of form :math:`y |-> ay + b`.
    """

    def __init__(self) -> None:
        super().__init__()
        self.layer = torch.nn.Linear(1, 1, bias=True)
        self.layer.weight.data.fill_(1.0)
        self.layer.bias.data.fill_(0.0)

    def forward(self, y: torch.Tensor) -> torch.Tensor:
        return self.layer(y.reshape(-1, 1))

    def inverse(self, x: torch.Tensor) -> torch.Tensor:
        return torch.div(x - self.layer.bias, self.layer.weight)


class AutogradBoxCoxWarpFunction(WarpFunction):
    """
    FOR TESTING PURPOSES ONLY.

    We want to test autograd is working for warp derivatives, so this BoxCoxWarp uses the
    default autograd deriv.
    """

    def __init__(self, lambda_: Union[float, int] = 0) -> None:
        super().__init__()
        self.lambda_ = lambda_

    def forward(self, y: torch.Tensor) -> torch.Tensor:
        if self.lambda_ == 0:
            return torch.log(y)
        else:
            return (torch.sign(y) * torch.abs(y) ** self.lambda_ - 1) / self.lambda_

    def inverse(self, x: torch.Tensor) -> torch.Tensor:
        if self.lambda_ == 0:
            return torch.exp(x)
        else:
            return torch.sign(self.lambda_ * x + 1) * torch.abs(self.lambda_ * x + 1) ** (1 / self.lambda_)


class ForwardTest(unittest.TestCase):
    """
    Test the forward of some warps has correct values.
    """

    def setUp(self) -> None:
        """Define variables shared across tests."""
        self.x = np.array([1, 2])
        self.y = torch.tensor([np.e, np.e**2]).float()

    def test_affine_log_value(self) -> None:
        """Test BoxCoxWarpFunction composed with AffineWarpFunction with known outputs."""
        warp = warpfunctions.BoxCoxWarpFunction(lambda_=0) @ warpfunctions.AffineWarpFunction()
        x = warp(self.y).detach().cpu().numpy()
        np.testing.assert_array_almost_equal(x.ravel(), self.x)

    def test_positive_affine_invalid_params(self) -> None:
        """Test PositiveAffineWarpFunction with invalid parameter inputs."""
        affine = warpfunctions.PositiveAffineWarpFunction(b=-20.0)
        with self.assertRaises(ValueError):
            affine.activate(train_y=self.y.detach().cpu().numpy())

    def test_positive_affine_log_value(self) -> None:
        """Test BoxCoxWarpFunction composed with PositiveAffineWarpFunction with known outputs."""
        box_cox = warpfunctions.BoxCoxWarpFunction(lambda_=0)
        affine = warpfunctions.PositiveAffineWarpFunction()
        affine.activate(train_y=self.y.detach().cpu().numpy())
        warp = box_cox @ affine
        x = warp(self.y).detach().cpu().numpy()
        np.testing.assert_array_almost_equal(x.ravel(), self.x)

    def test_affine_non_trivial_log_value(self) -> None:
        """Test BoxCoxWarpFunction composed with AffineWarpFunction with known outputs."""
        warp = warpfunctions.BoxCoxWarpFunction(lambda_=0) @ warpfunctions.AffineWarpFunction(a=2, b=1)
        x = warp(self.y).detach().cpu().numpy()
        np.testing.assert_array_almost_equal(x.ravel(), np.array([np.log(2 * np.e + 1), np.log(2 * (np.e**2) + 1)]))

    def test_positive_affine_log_value_with_2_dim_y(self) -> None:
        """Test BoxCoxWarpFunction composed with AffineWarpFunction in multiple dimensions."""
        box_cox = warpfunctions.BoxCoxWarpFunction(lambda_=0)
        affine = warpfunctions.PositiveAffineWarpFunction()
        affine.activate(train_y=self.y.unsqueeze(-1).detach().cpu().numpy())
        warp = box_cox @ affine
        x = warp(self.y.unsqueeze(-1)).detach().cpu().numpy()
        np.testing.assert_array_almost_equal(x.ravel(), self.x)

    def test_affine_log_multitask_value(self) -> None:
        """Test BoxCoxWarpFunction composed with many AffineWarpFunctions with known outputs."""
        warp1 = warpfunctions.BoxCoxWarpFunction(lambda_=0) @ warpfunctions.AffineWarpFunction()
        warp2 = warpfunctions.BoxCoxWarpFunction(lambda_=0) @ warpfunctions.AffineWarpFunction(a=np.e)
        warp3 = warpfunctions.BoxCoxWarpFunction(lambda_=0) @ warpfunctions.AffineWarpFunction(a=np.e**2)
        warp = MultitaskWarpFunction(warp1, warp2, warp3)
        y1, y2, y3 = self.y, self.y * np.e, self.y * np.e**2
        x1, x2, x3 = self.x, self.x + 2, self.x + 4
        multi_y = torch.stack([y1, y2, y3]).T
        multi_x = np.stack([x1, x2, x3]).T
        x = warp(multi_y).detach().cpu().numpy()
        np.testing.assert_array_almost_equal(x, multi_x)

    def test_num_tasks(self) -> None:
        """Test that the number of tasks is correctly defined in a multitask warping."""
        warp1 = warpfunctions.BoxCoxWarpFunction(lambda_=0) @ warpfunctions.AffineWarpFunction()
        warp2 = warpfunctions.BoxCoxWarpFunction(lambda_=0) @ warpfunctions.AffineWarpFunction(a=np.e)
        warp = MultitaskWarpFunction(warp1, warp2)
        self.assertEqual(warp.num_tasks, 2)

    def test_compose_multitask(self) -> None:
        """Test composition of multitask warp functions."""
        warp1 = warpfunctions.BoxCoxWarpFunction(lambda_=0) @ warpfunctions.AffineWarpFunction()
        warp2 = warpfunctions.BoxCoxWarpFunction(lambda_=0) @ warpfunctions.AffineWarpFunction(a=np.e)
        warp3 = warpfunctions.BoxCoxWarpFunction(lambda_=0) @ warpfunctions.AffineWarpFunction(a=np.e**2)
        warp = MultitaskWarpFunction(warp1, warp2) @ MultitaskWarpFunction(warp2, warp3)

        y1, y2, y3 = self.y, self.y * np.e, self.y * np.e**2
        multi_y = torch.stack([y1, y2, y3]).T
        result = warp(multi_y).detach().cpu().numpy()

        # Check the result is not nan
        self.assertFalse(np.isnan(result).any())

    def test_compose_multitask_invalid(self) -> None:
        """Test invalid composition of multitask warp functions."""
        warp1 = warpfunctions.BoxCoxWarpFunction(lambda_=0) @ warpfunctions.AffineWarpFunction()
        warp2 = warpfunctions.BoxCoxWarpFunction(lambda_=0) @ warpfunctions.AffineWarpFunction(a=np.e)
        warp3 = warpfunctions.BoxCoxWarpFunction(lambda_=0) @ warpfunctions.AffineWarpFunction(a=np.e**2)

        # We should not be able to compose multitask and non-multitask warp functions
        with self.assertRaises(TypeError):
            # pylint: disable=expression-not-assigned
            MultitaskWarpFunction(warp1, warp2) @ warp3

    def test_compose_multitask_with_self(self) -> None:
        """Test composition of a multitask warp with itself."""
        warp1 = warpfunctions.BoxCoxWarpFunction(lambda_=0) @ warpfunctions.AffineWarpFunction()
        warp2 = warpfunctions.BoxCoxWarpFunction(lambda_=0) @ warpfunctions.AffineWarpFunction(a=np.e)
        warp = MultitaskWarpFunction(warp1, warp2)

        y1, y2, y3 = self.y, self.y * np.e, self.y * np.e**2
        multi_y = torch.stack([y1, y2, y3]).T
        output_pre_compose = warp(multi_y).detach().cpu().numpy()

        # We should not be able to compose a negative number of times
        with self.assertRaises(ValueError):
            warp.compose_with_self(-10)

        # With a zero valued composition, we should recover the identity warp
        np.testing.assert_array_almost_equal(warp.compose_with_self(0)(torch.tensor([2, 3])), torch.tensor([2, 3]))

        # With more than 0 compositions, we should get distinct components
        two_composed = warp.compose_with_self(2)
        with self.assertRaises(AssertionError):
            np.testing.assert_array_almost_equal(output_pre_compose, two_composed(multi_y).detach().cpu().numpy())

    def test_logit(self) -> None:
        """Test forward method of LogitWarpFunction."""
        warp = warpfunctions.LogitWarpFunction()

        # Manually computed :math:`log(0.25/(1-0.25)) = -1.098612`
        np.testing.assert_array_almost_equal(warp(torch.tensor(0.25)), np.array([-1.098612]))

    def test_soft_plus(self) -> None:
        """Test forward method of SoftPlusWarpFunction."""
        warp = warpfunctions.SoftPlusWarpFunction()

        # Manually computed :math:`log(e^0.25 - 1) = -1.258692`
        np.testing.assert_array_almost_equal(warp(torch.tensor(0.25)), np.array([-1.258692]))


class InverseTest(unittest.TestCase):
    """
    Test the inverse of some warps has correct values.
    """

    def setUp(self) -> None:
        """Define variables shared across tests."""
        self.x = torch.tensor([1, 2]).float()
        self.y = np.array([np.e, np.e**2])

    def test_affine_log_value(self) -> None:
        """Test BoxCoxWarpFunction composed with AffineWarpFunction with known outputs."""
        warp = warpfunctions.BoxCoxWarpFunction(lambda_=0) @ warpfunctions.AffineWarpFunction()
        y = warp.inverse(self.x).detach().cpu().numpy()
        np.testing.assert_array_almost_equal(y.ravel(), self.y)

    def test_positive_affine_log_value(self) -> None:
        """Test BoxCoxWarpFunction composed with PositiveAffineWarpFunction with known outputs."""
        box_cox = warpfunctions.BoxCoxWarpFunction(lambda_=0)
        affine = warpfunctions.PositiveAffineWarpFunction()
        affine.activate(train_y=self.y)
        warp = box_cox @ affine
        y = warp.inverse(self.x).detach().cpu().numpy()
        np.testing.assert_array_almost_equal(y.ravel(), self.y)

    def test_affine_log_multitask_value(self) -> None:
        """Test BoxCoxWarpFunction composed with AffineWarpFunction with multiple tasks."""
        warp1 = warpfunctions.BoxCoxWarpFunction(lambda_=0) @ warpfunctions.AffineWarpFunction()
        warp2 = warpfunctions.BoxCoxWarpFunction(lambda_=0) @ warpfunctions.AffineWarpFunction(a=np.e)
        warp3 = warpfunctions.BoxCoxWarpFunction(lambda_=0) @ warpfunctions.AffineWarpFunction(a=np.e**2)
        y1, y2, y3 = self.y, self.y * np.e, self.y * np.e**2
        x1, x2, x3 = self.x, self.x + 2, self.x + 4
        multi_y = np.stack([y1, y2, y3]).T
        multi_x = torch.stack([x1, x2, x3]).T
        warp = MultitaskWarpFunction(warp1, warp2, warp3)
        y = warp.inverse(multi_x).detach().cpu().numpy()
        np.testing.assert_array_almost_equal(y, multi_y, decimal=4)

    def test_sinh(self) -> None:
        """Test the inverse of the ArcSinhWarpFunction."""
        warp = warpfunctions.ArcSinhWarpFunction()

        # :math:`sinh(1.5) = 2.12928` can be verified independently
        np.testing.assert_array_almost_equal(warp.inverse(torch.tensor(1.5)), np.array([2.12928]))

    def test_logit(self) -> None:
        """Test inverse method of LogitWarpFunction."""
        warp = warpfunctions.LogitWarpFunction()

        # Manually computed :math:`sigmoid(0.25) = 0.5621765`
        np.testing.assert_array_almost_equal(warp.inverse(torch.tensor(0.25)), np.array([0.5621765]))

    def test_soft_plus(self) -> None:
        """Test inverse method of SoftPlusWarpFunction."""
        warp = warpfunctions.SoftPlusWarpFunction()

        # Manually computed :math:`log(e^0.25 + 1) = 0.8259394`
        np.testing.assert_array_almost_equal(warp.inverse(torch.tensor(0.25)), np.array([0.8259394]))


class DerivativeTest(unittest.TestCase):
    """
    Test the derivatives of some warps has correct values.
    """

    def setUp(self) -> None:
        """Define data shared across tests."""
        self.x = np.array([1 / 2, 1 / 3])
        self.y = torch.tensor([2, 3]).float()

    def test_affine_log_value(self) -> None:
        """Test BoxCoxWarpFunction composed with AffineWarpFunction with known outputs."""
        warp = warpfunctions.BoxCoxWarpFunction(lambda_=0) @ warpfunctions.AffineWarpFunction()
        x = warp.deriv(self.y).detach().cpu().numpy()
        np.testing.assert_array_almost_equal(x.ravel(), self.x)

    def test_positive_affine_log_value(self) -> None:
        """Test BoxCoxWarpFunction composed with PositiveAffineWarpFunction with known outputs."""
        box_cox = warpfunctions.BoxCoxWarpFunction(lambda_=0)
        affine = warpfunctions.PositiveAffineWarpFunction()
        affine.activate(train_y=self.y.detach().cpu().numpy())
        warp = box_cox @ affine
        x = warp.deriv(self.y).detach().cpu().numpy()
        np.testing.assert_array_almost_equal(x.ravel(), self.x)

    def test_autograd_affine(self) -> None:
        """Test the autograd method on an affine warp."""
        warp = AutogradAffineWarpFunction()
        x = warp.deriv(self.y).detach().cpu().numpy()
        np.testing.assert_array_almost_equal(x.ravel(), np.array([1, 1]))

    def test_autograd_log(self) -> None:
        """Test the autograd method on a log warp."""
        warp = AutogradBoxCoxWarpFunction(lambda_=0)
        x = warp.deriv(self.y).detach().cpu().numpy()
        np.testing.assert_array_almost_equal(x.ravel(), self.x)

    def test_autograd_log_affine_multitask(self) -> None:
        """Test the autograd method on a log multitask warp."""
        warp1 = AutogradBoxCoxWarpFunction(lambda_=0)
        warp2 = AutogradAffineWarpFunction()
        warp = MultitaskWarpFunction(warp1, warp2)
        y1, y2 = self.y / 10, self.y + 3
        x1, x2 = 10 * self.x, np.array([1, 1])
        multi_y = torch.stack([y1, y2]).T
        multi_x = np.stack([x1, x2]).T
        x = warp.deriv(multi_y).detach().cpu().numpy()
        np.testing.assert_array_almost_equal(x, multi_x)

    def test_logit(self) -> None:
        """Test derivative method of LogitWarpFunction."""
        warp = warpfunctions.LogitWarpFunction()

        # Manually computed :math:`(1 - 2 * 0.25) / (0.25 * (1 - 0.25)) = 2.666666666`
        np.testing.assert_array_almost_equal(warp.deriv(torch.tensor(0.25)), np.array([2.666666666]))

    def test_soft_plus(self) -> None:
        """Test derivative method of SoftPlusWarpFunction."""
        warp = warpfunctions.SoftPlusWarpFunction()

        # Manually computed :math:`sigmoid(0.25) = 0.5621765`
        np.testing.assert_array_almost_equal(warp.deriv(torch.tensor(0.25)), np.array([0.5621765]))


class PositiveAffineWarpTests(unittest.TestCase):
    """
    Tests for the PositiveAffineWarpFunction class.
    """

    NUM_TRAINING_POINTS = 20
    NUM_TESTING_POINTS = 1_000
    TRAINING_POINT_RANGE = 20
    TESTING_POINT_RANGE = 100

    def setUp(self) -> None:
<<<<<<< HEAD
        """Define data shared across tests."""
        self.generator = np.random.default_rng(1234)
=======
        """Code to run before each test."""
        self.generator = get_default_rng()
>>>>>>> aca56b0d
        self.train_x = (
            self.generator.random(self.NUM_TRAINING_POINTS) * self.TRAINING_POINT_RANGE - self.TRAINING_POINT_RANGE / 2
        )

        self.test_a_b_points = (
            self.generator.random((self.NUM_TESTING_POINTS, 2)) * self.TESTING_POINT_RANGE
            - self.TESTING_POINT_RANGE / 2
        )

    def test_feasible_region(self) -> None:
        """Test computation of the feasible region."""
        train_x = (
            self.generator.random(self.NUM_TRAINING_POINTS) * self.TRAINING_POINT_RANGE - self.TRAINING_POINT_RANGE / 2
        )
        all_positive_train_x = np.abs(train_x)
        all_negative_train_x = -all_positive_train_x

        for x_values, indicator in zip((train_x, all_positive_train_x, all_negative_train_x), ("+-", "+", "-")):
            with self.subTest(plus_or_minus=indicator):
                in_boundary_for_all_points = self._get_points_in_boundary_of_feasible_region(
                    self.test_a_b_points, x_values
                )

                # pylint: disable=protected-access
                affine_constraint_points = warpfunctions.PositiveAffineWarpFunction._get_constraint_slopes(x_values)
                in_boundary_for_two_points = self._get_points_in_boundary_of_feasible_region(
                    self.test_a_b_points, affine_constraint_points
                )
                np.testing.assert_array_equal(in_boundary_for_all_points, in_boundary_for_two_points)

    def test_feasible_region_no_points(self) -> None:
        """Test behaviour when the feasible region has no points in it."""
        with self.assertRaises(ValueError):
            # pylint: disable=protected-access
            warpfunctions.PositiveAffineWarpFunction._get_constraint_slopes(np.array([]))

    @staticmethod
    def _get_points_in_boundary_of_feasible_region(
        a_b_points: numpy.typing.NDArray[np.floating], x_values: numpy.typing.NDArray[np.floating]
    ) -> numpy.typing.NDArray[np.bool_]:
        """
        Identify a boolean array denoting which (a, b) points satisfy ax_i + b for x_i in x_values.

        :param a_b_points: Values of a and b to consider.
        :param x_values: Data-points to pass to the linear warping.
        :return: Boolean array with value 1 where corresponding  entries in `x_values` lie in the feasible region.
        """
        a_points = np.repeat(a_b_points[:, 0].reshape(1, -1), len(x_values), axis=0)
        b_points = np.repeat(a_b_points[:, 1].reshape(1, -1), len(x_values), axis=0)
        x_points = np.array(x_values).reshape(-1, 1)
        in_boundary = numpy.prod(a_points * x_points + b_points > 0, axis=0, dtype=bool)
        return in_boundary


class TestIdentityWarp(unittest.TestCase):
    """
    Tests related to the identity warp function.
    """

    def setUp(self) -> None:
        """
        Define data shared across tests
        """
        self.warp_function = _IdentityWarpFunction()
        self.data_point = torch.tensor([1.0, 2.0, 3.0])

    def test_forward(self) -> None:
        """
        Test forward method of the identity warp function.
        """
        np.testing.assert_array_almost_equal(self.warp_function(self.data_point), self.data_point)

    def test_derivative(self) -> None:
        """
        Test derivative method of the identity warp function.
        """
        np.testing.assert_array_almost_equal(self.warp_function.deriv(self.data_point), torch.ones([3]))

    def test_inverse(self) -> None:
        """
        Test inverse method of the identity warp function.
        """
        np.testing.assert_array_almost_equal(self.warp_function.inverse(self.data_point), self.data_point)<|MERGE_RESOLUTION|>--- conflicted
+++ resolved
@@ -323,13 +323,8 @@
     TESTING_POINT_RANGE = 100
 
     def setUp(self) -> None:
-<<<<<<< HEAD
         """Define data shared across tests."""
-        self.generator = np.random.default_rng(1234)
-=======
-        """Code to run before each test."""
         self.generator = get_default_rng()
->>>>>>> aca56b0d
         self.train_x = (
             self.generator.random(self.NUM_TRAINING_POINTS) * self.TRAINING_POINT_RANGE - self.TRAINING_POINT_RANGE / 2
         )
