--- conflicted
+++ resolved
@@ -25,14 +25,9 @@
 
     @classmethod
     def setUpClass(cls) -> None:
-<<<<<<< HEAD
         """Define data shared across tests."""
-        cls.dataset = SyntheticDataset()
-=======
-        """Code to run before all tests."""
         rng = get_default_rng()
         cls.dataset = SyntheticDataset(rng=rng)
->>>>>>> aca56b0d
         cls.controller = WarpedGaussianGPController(
             cls.dataset.train_x, cls.dataset.train_y, ScaledRBFKernel, cls.dataset.train_y_std, rng=rng
         )
