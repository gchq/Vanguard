--- conflicted
+++ resolved
@@ -3,12 +3,8 @@
 """
 
 import unittest
-<<<<<<< HEAD
 from typing import Callable, Optional, Type
 from unittest.mock import MagicMock
-=======
-from unittest.mock import MagicMock, Mock, patch
->>>>>>> 72e6395a
 
 import gpytorch
 import pytest
