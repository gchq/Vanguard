"""
Tests for the VariationalHierarchicalHyperparameters and BayesianHyperparameters decorators.
"""
import abc
import unittest
<<<<<<< HEAD
from typing import TypeVar, Generic, Type, Any
=======
from typing import Generic, Type, TypeVar
>>>>>>> 7f3a44ed

import numpy as np
import torch
from gpytorch.constraints import Positive
from gpytorch.kernels import RBFKernel, ScaleKernel

from vanguard.base import GPController
from vanguard.datasets.synthetic import MultidimensionalSyntheticDataset, SyntheticDataset
from vanguard.hierarchical import (BayesianHyperparameters, LaplaceHierarchicalHyperparameters,
                                   VariationalHierarchicalHyperparameters)
from vanguard.vanilla import GaussianGPController

N_MC_SAMPLES = 13


@VariationalHierarchicalHyperparameters(num_mc_samples=N_MC_SAMPLES, ignore_all=True)
class VariationalFullBayesianGPController(GaussianGPController):
    pass


@LaplaceHierarchicalHyperparameters(num_mc_samples=N_MC_SAMPLES, ignore_all=True, temperature=1.)
class LaplaceFullBayesianGPController(GaussianGPController):
    pass


@BayesianHyperparameters()
class BayesianRBFKernel(RBFKernel):
    pass


class ScaledBayesianRBFKernel(ScaleKernel):
    def __init__(self, *args: Any, batch_shape: torch.Size = torch.Size([]), **kwargs: Any):
        super().__init__(BayesianRBFKernel(*args, batch_shape=batch_shape, **kwargs), batch_shape=batch_shape)


@BayesianHyperparameters()
class BayesianScaledRBFKernel(ScaleKernel):
    def __init__(self, *args: Any, batch_shape: torch.Size = torch.Size([]), **kwargs: Any):
        super().__init__(BayesianRBFKernel(*args, batch_shape=batch_shape, **kwargs), batch_shape=batch_shape)


class KernelConversionTests(unittest.TestCase):
    def test_kernel_bayesian_hyperparameters_prepared(self) -> None:
        kernel = BayesianRBFKernel()
        self.assertEqual(len(kernel.bayesian_hyperparameters), 1)
        self.assertEqual(kernel.bayesian_hyperparameters[0].raw_name, "raw_lengthscale")
        self.assertEqual(kernel.bayesian_hyperparameters[0].raw_shape, torch.Size([1, 1]))
        self.assertIsInstance(kernel.bayesian_hyperparameters[0].constraint, Positive)
        self.assertEqual(kernel.bayesian_hyperparameters[0].prior_mean, 8)
        self.assertEqual(kernel.bayesian_hyperparameters[0].prior_variance, 6 ** 2)

    def test_kernel_bayesian_hyperparameters_prepared_ard_shape(self) -> None:
        kernel = BayesianRBFKernel(ard_num_dims=5)
        self.assertEqual(kernel.bayesian_hyperparameters[0].raw_shape, torch.Size([1, 5]))

    def test_kernel_bayesian_hyperparameters_variational_samples(self) -> None:
        dataset = SyntheticDataset()
        gp = VariationalFullBayesianGPController(dataset.train_x, dataset.train_y, BayesianRBFKernel,
                                                 dataset.train_y_std)
        self.assertEqual(gp.kernel.raw_lengthscale.shape, torch.Size([N_MC_SAMPLES, 1, 1]))

    def test_dimension_of_bayesian_variational_hyperparameters(self) -> None:
        dataset = SyntheticDataset()
        gp = VariationalFullBayesianGPController(dataset.train_x, dataset.train_y, ScaledBayesianRBFKernel,
                                                 dataset.train_y_std)
        self.assertEqual(gp.hyperparameter_collection.sample_tensor.shape, torch.Size([N_MC_SAMPLES, 1]))


T_GPController = TypeVar("T_GPController", bound=GPController)


class AbstractTests:
    # namespace the test case ABCs below so they don't get run by unittest
    class TrainingTests(unittest.TestCase, Generic[T_GPController], metaclass=abc.ABCMeta):
        """
        Basic tests for an hierarchical controller and BayesianHyperparameters decorators.
        """
        @property
        @abc.abstractmethod
        def controller_class(self) -> Type[T_GPController]:
            """
            The GPController subclass to be tested.

            Note that this isn't actually implemented as a property in subclasses of TrainingTest - it's only a property
            here so that I can type hint it without implementing it!
            """

        def test_non_bayesian_hyperparameters_are_point_estimates(self) -> None:
            dataset = SyntheticDataset()
            gp = self.controller_class(dataset.train_x, dataset.train_y, ScaledBayesianRBFKernel,
                                       dataset.train_y_std)
            gp.fit(10)
            self.assertNotEqual(gp.kernel.raw_outputscale.item(), 0.)

        def test_posterior_does_not_fail(self) -> None:
            dataset = SyntheticDataset()
            gp = self.controller_class(dataset.train_x, dataset.train_y, ScaledBayesianRBFKernel,
                                       dataset.train_y_std)
            gp.fit(10)
            posterior = gp.posterior_over_point(dataset.test_x)
            mean, upper, lower = posterior.confidence_interval()
            self.assertNoNans(mean)
            self.assertNoNans(upper)
            self.assertNoNans(lower)

        def test_2d_non_bayesian_hyperparameters_are_point_estimates(self) -> None:
            dataset = MultidimensionalSyntheticDataset()
            gp = self.controller_class(dataset.train_x, dataset.train_y, ScaledBayesianRBFKernel,
                                       dataset.train_y_std, kernel_kwargs={"ard_num_dims": 2})
            gp.fit(10)
            self.assertNotEqual(gp.kernel.raw_outputscale.item(), 0.)

        def test_2d_posterior_does_not_fail(self) -> None:
            dataset = MultidimensionalSyntheticDataset()
            gp = self.controller_class(dataset.train_x, dataset.train_y, ScaledBayesianRBFKernel,
                                       dataset.train_y_std, kernel_kwargs={"ard_num_dims": 2})
            gp.fit(10)
            posterior = gp.posterior_over_point(dataset.test_x)
            mean, upper, lower = posterior.confidence_interval()
            self.assertNoNans(mean)
            self.assertNoNans(upper)
            self.assertNoNans(lower)

        def assertNoNans(self, array) -> None:
            self.assertFalse(np.isnan(array).any())


class VariationalTrainingTests(AbstractTests.TrainingTests[VariationalFullBayesianGPController]):
    """
    Basic tests for the VariationalHierarchicalHyperparameters and BayesianHyperparameters decorators.
    """
    controller_class = VariationalFullBayesianGPController


class LaplaceTrainingTests(AbstractTests.TrainingTests[LaplaceFullBayesianGPController]):
    """
    Basic tests for the LaplaceHierarchicalHyperparameters and BayesianHyperparameters decorators.
    """
    controller_class = LaplaceFullBayesianGPController

    def test_set_temperature(self) -> None:
        dataset = SyntheticDataset()
        gp = self.controller_class(dataset.train_x, dataset.train_y, BayesianScaledRBFKernel,
                                   dataset.train_y_std)
        gp.fit(10)
        plain_covariance = gp.hyperparameter_posterior.covariance_matrix.detach().cpu().numpy()
        for test_temperature in np.logspace(-3, 0, 20):
            gp.temperature = test_temperature
            new_covariance = gp.hyperparameter_posterior.covariance_matrix.detach().cpu().numpy()
            self.assertEqual(test_temperature, gp.temperature)
            np.testing.assert_array_almost_equal(plain_covariance*test_temperature, new_covariance, decimal=3)<|MERGE_RESOLUTION|>--- conflicted
+++ resolved
@@ -3,11 +3,7 @@
 """
 import abc
 import unittest
-<<<<<<< HEAD
-from typing import TypeVar, Generic, Type, Any
-=======
-from typing import Generic, Type, TypeVar
->>>>>>> 7f3a44ed
+from typing import Generic, Type, TypeVar, Any
 
 import numpy as np
 import torch
