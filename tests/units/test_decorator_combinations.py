# © Crown Copyright GCHQ
#
# Licensed under the GNU General Public License, version 3 (the "License");
# you may not use this file except in compliance with the License.
# You may obtain a copy of the License at
#
# https://www.gnu.org/licenses/gpl-3.0.en.html
#
# Unless required by applicable law or agreed to in writing, software
# distributed under the License is distributed on an "AS IS" BASIS,
# WITHOUT WARRANTIES OR CONDITIONS OF ANY KIND, either express or implied.
# See the License for the specific language governing permissions and
# limitations under the License.

"""
Tests for the pairwise combinations of decorators.
"""

import itertools
from contextlib import nullcontext
from typing import Any, Optional, TypeVar
from unittest.mock import patch

import numpy as np
import pytest
import sklearn
import torch
from gpytorch.kernels import RBFKernel
from gpytorch.likelihoods import BernoulliLikelihood, DirichletClassificationLikelihood, FixedNoiseGaussianLikelihood
from gpytorch.means import ZeroMean
from gpytorch.mlls import VariationalELBO
from typing_extensions import TypedDict

from tests.cases import assert_not_warns, get_default_rng, maybe_throws, maybe_warns

# not super happy about importing HigherRankKernel/HigherRankMean from another test file - these should probably be
# moved to some more central location
# TODO: replace these with something more general?
# https://github.com/gchq/Vanguard/issues/387
from tests.units.test_features import HigherRankKernel, HigherRankMean
from vanguard.base import GPController
from vanguard.base.posteriors import MonteCarloPosteriorCollection
from vanguard.classification import BinaryClassification, CategoricalClassification, DirichletMulticlassClassification
from vanguard.classification.kernel import DirichletKernelMulticlassClassification
from vanguard.classification.likelihoods import (
    DirichletKernelClassifierLikelihood,
    GenericExactMarginalLogLikelihood,
    MultitaskBernoulliLikelihood,
)
from vanguard.datasets import Dataset
from vanguard.datasets.classification import MulticlassGaussianClassificationDataset
from vanguard.datasets.synthetic import HigherRankSyntheticDataset, SyntheticDataset, complicated_f, simple_f
from vanguard.decoratorutils import Decorator, TopMostDecorator
from vanguard.decoratorutils.errors import BadCombinationWarning, OverwrittenMethodWarning, UnexpectedMethodWarning
from vanguard.distribute import Distributed
from vanguard.features import HigherRankFeatures
from vanguard.hierarchical import (
    BayesianHyperparameters,
    LaplaceHierarchicalHyperparameters,
    VariationalHierarchicalHyperparameters,
)
from vanguard.kernels import ScaledRBFKernel
from vanguard.learning import LearnYNoise
from vanguard.multitask import Multitask
from vanguard.multitask.likelihoods import FixedNoiseMultitaskGaussianLikelihood
from vanguard.normalise import NormaliseY
from vanguard.standardise import DisableStandardScaling
from vanguard.utils import compose
from vanguard.vanilla import GaussianGPController
from vanguard.variational import VariationalInference
from vanguard.warps import SetInputWarp, SetWarp, warpfunctions

T = TypeVar("T")

# Default dataset that is used when neither decorator specifies a test dataset.
DEFAULT_DATASET = SyntheticDataset(n_train_points=20, n_test_points=2, rng=get_default_rng())


@BayesianHyperparameters()
class TestHierarchicalKernel(RBFKernel):
    """A kernel to test the `HierarchicalHyperparameters` decorators with."""


class OneHotMulticlassGaussianClassificationDataset(MulticlassGaussianClassificationDataset):
    """
    Synthetic dataset for use with `CategoricalClassification`.

    This is just a thin wrapper around `MulticlassGaussianClassificationDataset` that performs one-hot encoding on
    its y-values.
    """

    def __init__(self, num_train_points: int, num_test_points: int, num_classes: int, rng: np.random.Generator):
        """Initialise the dataset."""
        super().__init__(
            num_train_points=num_train_points, num_test_points=num_test_points, num_classes=num_classes, rng=rng
        )
        self.train_y = torch.as_tensor(
            sklearn.preprocessing.LabelBinarizer().fit_transform(self.train_y.detach().cpu().numpy())
        )
        self.test_y = torch.as_tensor(
            sklearn.preprocessing.LabelBinarizer().fit_transform(self.test_y.detach().cpu().numpy())
        )


class RequirementDetails(TypedDict, total=False):
    """Type hint for the sub-decorator details specification in `DECORATORS`."""

    decorator: dict[str, Any]
    """Keyword arguments to pass to the decorator."""
    controller: dict[str, Any]
    """Additional keyword arguments to pass to the `GPController` on instantiation."""


class DecoratorDetails(TypedDict, total=False):
    """Type hint for the decorator details specifications in `DECORATORS`."""

    decorator: dict[str, Any]
    """Keyword arguments to pass to the decorator."""
    controller: dict[str, Any]
    """Additional keyword arguments to pass to the `GPController` on instantiation."""
    dataset: Dataset
    """
    Specifies a dataset for the `GPController` to be fitted and tested on.

    If unspecified, the dataset for the other decorator is used, or `DEFAULT_DATASET`, if the other decorator doesn't
    specify a dataset.

    Can be overridden for specific decorator combinations in `DATASET_CONFLICT_OVERRIDES`.
    """
    # TODO(rg): Remove the requirements specification from here if it gets added to the Decorator framework
    # https://github.com/gchq/Vanguard/issues/381
    requirements: dict[type[Decorator], RequirementDetails]
    """
    Specifies additional decorators that this decorator requires.

    These are applied to the `GPController` before this decorator.
    """


class EmptyDecorator(Decorator):
    """Placeholder decorator to allow testing each other decorator on its own."""

    def __init__(self, **kwargs) -> None:
        """Initialise the placeholder decorator."""
        super().__init__(framework_class=GPController, required_decorators={}, **kwargs)

    def _decorate_class(self, cls: T) -> T:
        """Return the class unaltered."""
        return cls


# Details for each of the decorators under test. See `DecoratorDetails` for documentation on each key.
DECORATORS: dict[type[Decorator], DecoratorDetails] = {
    EmptyDecorator: {},
    BinaryClassification: {
        "controller": {
            "y_std": 0.0,
            "likelihood_class": BernoulliLikelihood,
            "marginal_log_likelihood_class": VariationalELBO,
        },
        "requirements": {VariationalInference: {"decorator": {"n_inducing_points": 5}}},
    },
    DirichletMulticlassClassification: {
        "decorator": {"num_classes": 4},
        "controller": {
            "likelihood_class": DirichletClassificationLikelihood,
            "likelihood_kwargs": {"learn_additional_noise": True},
            "kernel_class": ScaledRBFKernel,
            "kernel_kwargs": {"batch_shape": (4,)},
            "y_std": 0.0,
        },
        # TODO: fails with a shape mismatch error for any fewer than 40 points
        # https://github.com/gchq/Vanguard/issues/322
        "dataset": MulticlassGaussianClassificationDataset(
            num_train_points=40, num_test_points=4, num_classes=4, rng=get_default_rng()
        ),
    },
    DirichletKernelMulticlassClassification: {
        "decorator": {"num_classes": 4},
        "controller": {
            "mean_class": ZeroMean,
            "kernel_class": RBFKernel,
            "likelihood_class": DirichletKernelClassifierLikelihood,
            "marginal_log_likelihood_class": GenericExactMarginalLogLikelihood,
        },
        "dataset": MulticlassGaussianClassificationDataset(
            num_train_points=20, num_test_points=4, num_classes=4, rng=get_default_rng()
        ),
    },
    HigherRankFeatures: {
        "decorator": {"rank": 2},
        "controller": {"kernel_class": HigherRankKernel, "mean_class": HigherRankMean},
        "dataset": HigherRankSyntheticDataset(n_train_points=10, n_test_points=4, rng=get_default_rng()),
    },
    DisableStandardScaling: {},
    CategoricalClassification: {
        "decorator": {"num_classes": 4},
        "controller": {
            "likelihood_class": MultitaskBernoulliLikelihood,
            "marginal_log_likelihood_class": VariationalELBO,
            "y_std": 0.0,
        },
        "dataset": OneHotMulticlassGaussianClassificationDataset(
            num_train_points=20, num_test_points=4, num_classes=4, rng=get_default_rng()
        ),
        "requirements": {
            Multitask: {"decorator": {"num_tasks": 4}},
            VariationalInference: {"decorator": {}},
        },
    },
    Distributed: {"decorator": {"n_experts": 3, "rng": get_default_rng()}},
    VariationalHierarchicalHyperparameters: {
        "decorator": {"num_mc_samples": 13},
        "controller": {"kernel_class": TestHierarchicalKernel},
    },
    LaplaceHierarchicalHyperparameters: {
        "decorator": {"num_mc_samples": 13},
        "controller": {"kernel_class": TestHierarchicalKernel},
    },
    LearnYNoise: {},
    NormaliseY: {},
    Multitask: {
        "decorator": {"num_tasks": 2},
        "controller": {"likelihood_class": FixedNoiseMultitaskGaussianLikelihood},
        "dataset": SyntheticDataset(
            [simple_f, complicated_f], n_train_points=10, n_test_points=1, rng=get_default_rng()
        ),
    },
    SetWarp: {
        "decorator": {"warp_function": warpfunctions.SinhWarpFunction()},
    },
    SetInputWarp: {
        "decorator": {"warp_function": warpfunctions.SinhWarpFunction()},
    },
    VariationalInference: {
        "decorator": {"n_inducing_points": 5},
        "controller": {
            "likelihood_class": FixedNoiseGaussianLikelihood,
            "marginal_log_likelihood_class": VariationalELBO,
        },
    },
}

# (upper, lower) -> kwargs
# Additional keyword arguments to provide to the `GPController` on instantiation for specific decorator combinations
COMBINATION_CONTROLLER_KWARGS: dict[tuple[type[Decorator], type[Decorator]], dict[str, Any]] = {
    (VariationalInference, DirichletMulticlassClassification): {"likelihood_class": DirichletClassificationLikelihood},
    (VariationalInference, CategoricalClassification): {"likelihood_class": MultitaskBernoulliLikelihood},
    (VariationalInference, BinaryClassification): {"likelihood_class": BernoulliLikelihood},
    (Multitask, VariationalInference): {"likelihood_class": FixedNoiseMultitaskGaussianLikelihood},
}

# Combinations that are not tested at all. This is matched against independent of order, so if (A, B) is listed,
# neither (A, B) nor (B, A) is tested. Note that these are not skipped, they are just not provided as parameter
# combinations in the first place.
# TODO(rg): Ideally, this set should be empty; everything in here should be a temporary measure. If a pair of decorators
#  are incompatible, we should raise an exception saying so, and then we should test for that exception here.
# https://github.com/gchq/Vanguard/issues/386
EXCLUDED_COMBINATIONS = {
    # Multitask classification generally doesn't work:
    # TODO(rg): these mainly fail due to dataset conflicts - we should provide datasets that work with these
    #  combinations
    # https://github.com/gchq/Vanguard/issues/385
    (Multitask, BinaryClassification),  # Likelihood contradiction
    (Multitask, CategoricalClassification),  # Multiple datasets - unnecessary as Multitask is already a requirement
    (Multitask, DirichletMulticlassClassification),  # Multiple datasets
    (Multitask, DirichletKernelMulticlassClassification),  # Multiple datasets
    # Nor does classification with variational inference:
    # TODO(rg): if this is an accepted incompatibility, we should raise an exception saying so
    # https://github.com/gchq/Vanguard/issues/386
    (VariationalInference, DirichletKernelMulticlassClassification),  # MLL/likelihood class contradiction
    # Conflicts with Distributed:
    # TODO(rg): if this is an accepted incompatibility, we should raise an exception saying so
    # https://github.com/gchq/Vanguard/issues/386
    (Distributed, Multitask),  # Cannot aggregate multitask predictions (shape errors)
    # Can't aggregate multitask predictions:
    # TODO(rg): Commenting out either the (VHH, DMC) or (LHH, DMC) pair below causes several unrelated combinations
    #  DirichletMulticlassClassification to fail. This indicates a failure of test isolation.
    # https://github.com/gchq/Vanguard/issues/378
    (VariationalHierarchicalHyperparameters, DirichletMulticlassClassification),
    (VariationalHierarchicalHyperparameters, DirichletKernelMulticlassClassification),
    (LaplaceHierarchicalHyperparameters, DirichletMulticlassClassification),
    (LaplaceHierarchicalHyperparameters, DirichletKernelMulticlassClassification),
    # TODO(rg): these fail with AttributeError: 'Bernoulli' object has no attribute 'covariance_matrix'
    # https://github.com/gchq/Vanguard/issues/382
    (BinaryClassification, VariationalHierarchicalHyperparameters),
    (BinaryClassification, LaplaceHierarchicalHyperparameters),
    (CategoricalClassification, VariationalHierarchicalHyperparameters),
    (CategoricalClassification, LaplaceHierarchicalHyperparameters),
    # TODO(rg): We should provide some datasets that work with these combinations.
    # https://github.com/gchq/Vanguard/issues/385
    # HigherRankFeatures has dataset conflicts with several other decorators:
    (HigherRankFeatures, DirichletMulticlassClassification),  # Two datasets
    (HigherRankFeatures, DirichletKernelMulticlassClassification),  # Two datasets
    (HigherRankFeatures, CategoricalClassification),  # Two datasets
    (HigherRankFeatures, Multitask),  # Two datasets
    # TEMPORARY - TO FIX:
    # TODO(rg): Fails with an "index out of bounds" error - seems to be because the warp function moves the class
    #  indices out of the expected range. `DirichletMulticlassClassification` seems to work fine though. Unsure on
    #  `BinaryClassification` or `CategoricalClassification` - these two aren't tested with `SetWarp` due to a
    #  `MissingRequirementsError`.
    # https://github.com/gchq/Vanguard/issues/376
    (DirichletKernelMulticlassClassification, SetWarp),
    # TODO(rg): Fails due to shape mismatch whichever one is on top. When VHH/LHH is on top of HRF this makes sense,
    #  but the other way around should probably work. Will require a custom @BayesianHyperparameters higher-rank
    #  kernel class.
    # https://github.com/gchq/Vanguard/issues/375
    (HigherRankFeatures, VariationalHierarchicalHyperparameters),
    (HigherRankFeatures, LaplaceHierarchicalHyperparameters),
}

# Combinations that are not tested at all in batch mode. Note that these are not skipped, they are just not provided
# as parameter combinations in the first place. This list is checked after `EXCLUDED_COMBINATIONS`, so anything that
# appears in that list is also excluded. Unlike `EXCLUDED_COMBINATIONS`, this is a set of ordered (upper, lower) pairs.
BATCH_EXCLUDED_COMBINATIONS = {
    # TODO: These are all excluded as a *temporary measure*. Eventually this list should be empty. For each pair,
    #  either raise an informative exception we can test for, or ensure that it runs without error.
    # https://github.com/gchq/Vanguard/issues/386
    (Distributed, DirichletMulticlassClassification),
    (Distributed, SetWarp),
    (VariationalHierarchicalHyperparameters, Multitask),
    (LaplaceHierarchicalHyperparameters, Multitask),
    (Multitask, VariationalHierarchicalHyperparameters),
    (Multitask, LaplaceHierarchicalHyperparameters),
    (Multitask, Multitask),
}

# (upper, lower) -> (error type, message regex)
# Errors we expect to be raised on initialisation of the decorated class.
EXPECTED_COMBINATION_INIT_ERRORS: dict[tuple[type[Decorator], type[Decorator]], tuple[type[Exception], str]] = {
    (NormaliseY, DirichletMulticlassClassification): (
        TypeError,
        "NormaliseY should not be used above classification decorators.",
    ),
}

# (upper, lower) -> (error type, message regex)
# Errors we expect to be raised on decorator application.
EXPECTED_COMBINATION_APPLY_ERRORS: dict[tuple[type[Decorator], type[Decorator]], tuple[type[Exception], str]] = {
    (Distributed, HigherRankFeatures): (
        TypeError,
        ".* cannot handle higher-rank features. Consider moving the `@Distributed` decorator "
        "below the `@HigherRankFeatures` decorator.",
    ),
    # Can only use one hyperparameter decorator at once:
    **{
        (upper, lower): (
            TypeError,
            f"This class is already decorated with `{lower.__name__}`. "
            f"Please use only one hierarchical hyperparameters decorator at once.",
        )
        for upper, lower in itertools.product(
            [VariationalHierarchicalHyperparameters, LaplaceHierarchicalHyperparameters], repeat=2
        )
    },
    # Can only use one classification decorator at a time:
    **{
        (upper, lower): (
            TypeError,
            "This class is already decorated with a classification decorator. "
            "Please use only one classification decorator at once.",
        )
        for upper, lower in itertools.product(
            [
                BinaryClassification,
                CategoricalClassification,
                DirichletMulticlassClassification,
                DirichletKernelMulticlassClassification,
            ],
            repeat=2,
        )
    },
}

# (upper, lower) -> (warning type, message regex)
# Warnings we expect to be raised on decorator application.
EXPECTED_COMBINATION_APPLY_WARNINGS: dict[tuple[type[Decorator], type[Decorator]], tuple[type[Warning], str]] = {
    (NormaliseY, DirichletMulticlassClassification): (
        BadCombinationWarning,
        "NormaliseY should not be used above classification decorators - this may lead to unexpected behaviour.",
    ),
}

# (upper, lower) -> (error type, message regex)
# Errors we expect to be raised when calling controller.fit().
EXPECTED_COMBINATION_FIT_ERRORS: dict[tuple[type[Decorator], type[Decorator]], tuple[type[Exception], str]] = {
    (VariationalInference, Multitask): (RuntimeError, ".* may not be the correct choice for a variational strategy"),
}

# (upper, lower) -> dataset
# Combinations for which we ignore the normal error raised when we try and pass two datasets, and instead provide a
# replacement dataset.
DATASET_CONFLICT_OVERRIDES = {
    # Ignore combinations of classification decorators which might have conflicting dataset requirements - applying
    # two classification decorators raises an error which we want to check for. It doesn't matter that we provide
    # `None` here - the dataset is only used for initialisation, and these should fail on decorator application.
    **{
        (upper, lower): None
        for upper, lower in itertools.product(
            [
                CategoricalClassification,
                DirichletMulticlassClassification,
                DirichletKernelMulticlassClassification,
            ],
            repeat=2,
        )
    }
}

# Decorators which shouldn't raise `OverwrittenMethodWarning` or `UnexpectedMethodWarning` when used together.
HAS_SUPPRESSED_WARNINGS = {EmptyDecorator}


def _initialise_decorator_pair(
    upper_decorator_details: tuple[type[Decorator], DecoratorDetails],
    lower_decorator_details: tuple[type[Decorator], DecoratorDetails],
    *,
    batch_mode: bool,
) -> tuple[Decorator, list[Decorator], Decorator, list[Decorator], list[Decorator], dict[str, Any], Optional[Dataset]]:
    """
    Initialise a pair of decorators for testing.

    :param upper_decorator_details: (key, value) entry from `DECORATORS` for the upper decorator.
    :param upper_decorator_details: (key, value) entry from `DECORATORS` for the lower decorator.
    :param batch_mode: True if the controller will be created in batch mode. Ensures `VariationalInference` decorator
        is present.
    :return: Tuple (upper_decorator, upper_requirement_decorators, lower_decorator, lower_requirement_decorators,
        batch_decorators, controller_kwargs, dataset):
        - `upper_decorator`: the instantiated upper decorator
        - `upper_requirement_decorators`: list of instantiated decorators to be applied before `upper_decorator` to
            fulfil its requirements
        - `lower_decorator`: the instantiated upper decorator
        - `lower_requirement_decorators`: list of instantiated decorators to be applied before `lower_decorator` to
            fulfil its requirements
        - `batch_decorators`: possibly contains an instantiated `VariationalInference` decorator if running in batch
            mode and one is not already present in the previous tuple elements
        - `controller_kwargs`: additional keyword arguments to provide to the `GPController` on instantiation. In case
            multiple decorators provide values for the same keyword argument, if a value is given in
            `COMBINATION_CONTROLLER_KWARGS`, that value is used; if not the value from the topmost decorator is used.
        - `dataset`: dataset to provide to the `GPController` on instantiation and test with
    """
    upper_decorator, upper_requirement_decorators, upper_controller_kwargs, upper_dataset = _create_decorator(
        upper_decorator_details
    )
    lower_decorator, lower_requirement_decorators, lower_controller_kwargs, lower_dataset = _create_decorator(
        lower_decorator_details
    )

    if (type(upper_decorator), type(lower_decorator)) in DATASET_CONFLICT_OVERRIDES:
        # Decorator application *must* fail, so passing dataset=None doesn't matter as we'll never reach initialisation
        dataset = DATASET_CONFLICT_OVERRIDES[type(upper_decorator), type(lower_decorator)]
    elif upper_decorator_details == lower_decorator_details:
        # The same details means the dataset is identical, so pass it if present, or a default if not
        dataset = upper_dataset or DEFAULT_DATASET
    elif upper_dataset and lower_dataset:
        # Passing two datasets is ambiguous!
        raise RuntimeError(
            f"Cannot combine {type(upper_decorator).__name__} and "
            f"{type(lower_decorator).__name__}: two datasets have been passed."
        )
    else:
        # Pass whichever dataset we have, or a default.
        dataset = upper_dataset or lower_dataset or DEFAULT_DATASET

    if batch_mode and not any(
        isinstance(decorator, VariationalInference)
        for decorator in [
            upper_decorator,
            lower_decorator,
            *upper_requirement_decorators,
            *lower_requirement_decorators,
        ]
    ):
        # then we need to add variational inference ourselves
        variational_decorator, _, controller_kwargs, _ = _create_decorator(
            (VariationalInference, DECORATORS[VariationalInference])
        )
        batch_decorators = [variational_decorator]
    else:
        batch_decorators = []
        controller_kwargs = {}

    # For controller arguments, ones on higher decorators override those on lower decorators
    controller_kwargs.update(lower_controller_kwargs)
    controller_kwargs.update(upper_controller_kwargs)
    return (
        upper_decorator,
        upper_requirement_decorators,
        lower_decorator,
        lower_requirement_decorators,
        batch_decorators,
        controller_kwargs,
        dataset,
    )


def _create_decorator(
    details: tuple[type[Decorator], DecoratorDetails],
) -> tuple[Decorator, list[Decorator], dict[str, Any], Optional[Dataset]]:
    """
    Unpack decorator details.

    :param details: (key, value) entry from `DECORATORS` for the decorator.
    :return: Tuple (decorator, requirement_decorators, controller_kwargs, optional dataset):
        - `decorator`: the instantiated decorator
        - `requirement_decorators`: list of instantiated decorators to be applied before `decorator` to fulfil
            requirements
        - `controller_kwargs`: additional keyword arguments to provide to the `GPController` on instantiation
        - `dataset`: dataset to test with, or :data:`None` to defer to the other decorator or to a default
    """
    decorator_class, decorator_details = details
    decorator = decorator_class(**decorator_details.get("decorator", {}))
    controller_kwargs = {}

    requirement_decorators = []
    requirements_details = decorator_details.get("requirements", {})
    for required_decorator_class, required_decorator_details in requirements_details.items():
        # For controller arguments, ones on higher decorators override those on lower decorators
        requirement_decorators.append(required_decorator_class(**required_decorator_details.get("decorator", {})))
        controller_kwargs.update(required_decorator_details.get("controller", {}))

    # ...and the ones from the main decorator are given priority over those from requirement decorators
    controller_kwargs.update(decorator_details.get("controller", {}))

    return decorator, requirement_decorators, controller_kwargs, decorator_details.get("dataset", None)


@pytest.mark.parametrize(
    "upper_details, lower_details",
    [
        pytest.param(
            upper_details,
            lower_details,
            id=(
                f"Upper: {upper_details[0].__name__}-Lower: {lower_details[0].__name__}"
                if lower_details[0] is not EmptyDecorator
                else f"Only {upper_details[0].__name__}"
            ),
        )
        for upper_details, lower_details in itertools.product(DECORATORS.items(), repeat=2)
        # Don't test combinations which we've excluded above
        if (upper_details[0], lower_details[0]) not in EXCLUDED_COMBINATIONS
        and (lower_details[0], upper_details[0]) not in EXCLUDED_COMBINATIONS
        # NoDecorator should only be on bottom, to avoid cluttering the test log
        and upper_details[0] is not EmptyDecorator
        # TopMostDecorators must be on top, as the name suggests
        and not issubclass(lower_details[0], TopMostDecorator)
    ],
)
@pytest.mark.parametrize("batch_size", [pytest.param(None, id="full"), pytest.param(2, id="batch")])
def test_combinations(
    upper_details: tuple[type[Decorator], DecoratorDetails],
    lower_details: tuple[type[Decorator], DecoratorDetails],
    batch_size: Optional[int],
) -> None:
    """
    For each decorator combination, check that basic usage doesn't throw any unexpected errors.

    In particular, we:

    - Decorate the controller class
    - Instantiate the controller class
    - Fit the controller class
    - For non-classifiers, we then:
      - Take the posterior over some test points
      - Generate a prediction from that posterior
      - Generate a confidence interval from that posterior
      - Take the fuzzy posterior over some test points
      - Generate a prediction from that fuzzy posterior
      - Generate a confidence interval from that fuzzy posterior
    - For classifiers, we instead:
      - Classify some test points
      - Perform fuzzy classification on the test points

    and check that none of the above operations raise any unexpected errors.
    """
    (
        upper_decorator,
        upper_requirements,
        lower_decorator,
        lower_requirements,
        batch_requirements,
        controller_kwargs,
        dataset,
    ) = _initialise_decorator_pair(upper_details, lower_details, batch_mode=batch_size is not None)
    all_decorators = [upper_decorator, *upper_requirements, lower_decorator, *lower_requirements, *batch_requirements]

    if batch_size is not None and any(isinstance(d, DirichletKernelMulticlassClassification) for d in all_decorators):
        pytest.skip("DirichletKernelMulticlassClassification is not compatible with VariationalInference")
    if batch_size is not None and (upper_details[0], lower_details[0]) in BATCH_EXCLUDED_COMBINATIONS:
        pytest.skip("Combination is excluded from batch mode testing")

    combination = (type(upper_decorator), type(lower_decorator))
    expected_warning_class, expected_warning_message = EXPECTED_COMBINATION_APPLY_WARNINGS.get(
        combination, (None, None)
    )
    expected_error_class, expected_error_message = EXPECTED_COMBINATION_APPLY_ERRORS.get(combination, (None, None))
    if (
        expected_error_class is None
        and expected_warning_class is None
        and any(isinstance(upper_decorator, cls) for cls in HAS_SUPPRESSED_WARNINGS)
        and any(isinstance(lower_decorator, cls) for cls in HAS_SUPPRESSED_WARNINGS)
    ):
        # If *both* upper and lower decorator have suppressed warnings, we shouldn't get any of these spurious warnings.
        # However, if we expect some other error or warning, don't bother to check.
        warnings_context = assert_not_warns(OverwrittenMethodWarning, UnexpectedMethodWarning)
    else:
        warnings_context = nullcontext()
    with (
        warnings_context,
        maybe_warns(expected_warning_class, expected_warning_message),
        maybe_throws(expected_error_class, expected_error_message),
    ):
        controller_class = compose(all_decorators)(GaussianGPController)
    if expected_error_class is not None:
        return

    if isinstance(upper_decorator, HigherRankFeatures) and isinstance(lower_decorator, HigherRankFeatures):
        # TODO(rg): figure out what to do with this? Do we make the HRF decorator raise an error if applied to a class
        #  already decorated with HRF? Or do we try and provide some appropriate arguments to make this work?
        # https://github.com/gchq/Vanguard/issues/383
        pytest.skip("Needs more work!")

    assert dataset is not None
    final_kwargs = {
        "train_x": dataset.train_x,
        "train_y": dataset.train_y,
        "y_std": dataset.train_y_std,
        "kernel_class": ScaledRBFKernel,
        "rng": get_default_rng(),
        "batch_size": batch_size,
    }

    combination_controller_kwargs = COMBINATION_CONTROLLER_KWARGS.get(combination, {})
    final_kwargs.update(controller_kwargs)
    final_kwargs.update(combination_controller_kwargs)

    # Instantiate the controller
    expected_error_class, expected_error_message = EXPECTED_COMBINATION_INIT_ERRORS.get(combination, (None, None))
    with maybe_throws(expected_error_class, expected_error_message):
        controller = controller_class(**final_kwargs)
    if expected_error_class is not None:
        return

    # Fit the controller
    expected_error_class, expected_error_message = EXPECTED_COMBINATION_FIT_ERRORS.get(combination, (None, None))
    with maybe_throws(expected_error_class, expected_error_message):
        controller.fit(2)
    if expected_error_class is not None:
        return

    # If it's a classifier, check that the classification methods don't throw any unexpected errors
    if hasattr(controller, "classify_points"):
        try:
            controller.classify_points(dataset.test_x)
        except TypeError as exc:
            if any(isinstance(decorator, SetWarp) for decorator in all_decorators):
                assert str(exc) == "The mean and covariance of a warped GP cannot be computed exactly."
            else:
                raise

        # Lower the number of MC samples to speed up testing. We don't care about any kind of accuracy here,
        # so just pick the minimum number that doesn't cause numerical errors.
        with patch.object(
            MonteCarloPosteriorCollection,
            "INITIAL_NUMBER_OF_SAMPLES",
            # TODO(rg): Investigate why CategoricalClassification needs so many more samples?
            # https://github.com/gchq/Vanguard/issues/380
            90 if any(isinstance(decorator, CategoricalClassification) for decorator in all_decorators) else 20,
        ):
            # check that fuzzy classification doesn't throw any errors
            if any(isinstance(decorator, DirichletKernelMulticlassClassification) for decorator in all_decorators):
                # TODO(rg): This test fails as the distribution covariance_matrix is the wrong shape.
                # https://github.com/gchq/Vanguard/issues/288
                pytest.skip("`classify_fuzzy_points` currently fails due to incorrect distribution covariance_matrix")
            try:
                controller.classify_fuzzy_points(dataset.test_x, dataset.test_x_std)
            except TypeError as exc:
                if any(isinstance(decorator, SetWarp) for decorator in all_decorators):
                    assert str(exc) == "The mean and covariance of a warped GP cannot be computed exactly."
                else:
                    raise

    # If not, check that the prediction methods don't throw any unexpected errors
    else:
        try:
            posterior = controller.posterior_over_point(dataset.test_x)
        except RuntimeError as exc:
            if isinstance(upper_decorator, Distributed) and isinstance(
                lower_decorator, VariationalHierarchicalHyperparameters
            ):
                assert str(exc) == "Cannot distribute using this kernel - try using a non-BCM aggregator instead."
                return
            else:
                raise

        try:
            posterior.prediction()
        except TypeError as exc:
            if any(isinstance(decorator, SetWarp) for decorator in all_decorators):
                assert str(exc) == "The mean and covariance of a warped GP cannot be computed exactly."
            else:
                raise

        posterior.confidence_interval(dataset.significance)

        # Lower the number of MC samples to speed up testing. Again, we don't care about accuracy here, so just pick
        # the minimum number that doesn't cause numerical errors.
        with patch.object(MonteCarloPosteriorCollection, "INITIAL_NUMBER_OF_SAMPLES", 4):
            fuzzy_posterior = controller.posterior_over_fuzzy_point(dataset.test_x, dataset.test_x_std)

        try:
            fuzzy_posterior.prediction()
        except TypeError as exc:
            if any(isinstance(decorator, SetWarp) for decorator in all_decorators):
                assert str(exc) == "The mean and covariance of a warped GP cannot be computed exactly."
            else:
                raise

        # Lower the number of MC samples to speed up testing. Again, we don't care about accuracy here, so just pick
        # the minimum number that doesn't cause numerical errors.
        with patch.object(MonteCarloPosteriorCollection, "_decide_mc_num_samples", lambda *_: 4):
            fuzzy_posterior.confidence_interval(dataset.significance)


def test_no_overwrite_warnings_temporary():
    """
    Test that no spurious warnings are raised on decorator application in simple cases.

    This is a temporary test, and should be incorporated into test_combinations above once all decorators have this
    set up.
    """

    class BinaryClassifier(GaussianGPController):
        pass

<<<<<<< HEAD
    with assert_not_warns(OverwrittenMethodWarning), assert_not_warns(UnexpectedMethodWarning):
        BinaryClassification()(VariationalInference()(BinaryClassifier))


def test_no_overwrite_warnings_hyperparameters_temporary():
    """
    Test that no spurious warnings are raised on decorator application in simple cases.

    The test should raise no warnings when run.

    This is a temporary test, and should be incorporated into test_combinations above once all decorators have this
    set up.
    """

    class TestController(GaussianGPController):
        pass

    with assert_not_warns(OverwrittenMethodWarning), assert_not_warns(UnexpectedMethodWarning):
        VariationalHierarchicalHyperparameters()(VariationalInference()(TestController))
        LaplaceHierarchicalHyperparameters()(VariationalInference()(TestController))
=======
    with assert_not_warns(OverwrittenMethodWarning, UnexpectedMethodWarning):
        BinaryClassification()(VariationalInference()(BinaryClassifier))
>>>>>>> 5515599e
<|MERGE_RESOLUTION|>--- conflicted
+++ resolved
@@ -734,8 +734,7 @@
     class BinaryClassifier(GaussianGPController):
         pass
 
-<<<<<<< HEAD
-    with assert_not_warns(OverwrittenMethodWarning), assert_not_warns(UnexpectedMethodWarning):
+    with assert_not_warns(OverwrittenMethodWarning, UnexpectedMethodWarning):
         BinaryClassification()(VariationalInference()(BinaryClassifier))
 
 
@@ -754,8 +753,4 @@
 
     with assert_not_warns(OverwrittenMethodWarning), assert_not_warns(UnexpectedMethodWarning):
         VariationalHierarchicalHyperparameters()(VariationalInference()(TestController))
-        LaplaceHierarchicalHyperparameters()(VariationalInference()(TestController))
-=======
-    with assert_not_warns(OverwrittenMethodWarning, UnexpectedMethodWarning):
-        BinaryClassification()(VariationalInference()(BinaryClassifier))
->>>>>>> 5515599e
+        LaplaceHierarchicalHyperparameters()(VariationalInference()(TestController))