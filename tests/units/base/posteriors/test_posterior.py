--- conflicted
+++ resolved
@@ -25,11 +25,7 @@
 from scipy import stats
 from scipy.stats import multivariate_normal
 
-<<<<<<< HEAD
-from tests.cases import get_default_rng
-=======
 from tests.cases import get_default_rng, get_default_torch_rng
->>>>>>> debbcfc7
 from vanguard import utils
 from vanguard.base.posteriors import Posterior
 
@@ -63,13 +59,8 @@
                 posterior = Posterior.from_mean_and_covariance(posterior_mean, covar)
                 ci_median, ci_lower, ci_upper = posterior.confidence_interval(CONF_INTERVAL_SIZE)
 
-<<<<<<< HEAD
-                # we lose quite a lot of precision in squaring and square rooting the variance, so we have to allow a
-                # higher tolerance on the check here
-=======
                 # We lose quite a lot of precision in squaring and square rooting the variance, so we have to allow a
                 # higher tolerance on the check here.
->>>>>>> debbcfc7
                 torch.testing.assert_close(ci_lower, self.mean - CONF_FAC * self.std, atol=1e-4, rtol=1e-3)
                 torch.testing.assert_close(ci_median, self.mean, atol=1e-4, rtol=1e-3)
                 torch.testing.assert_close(ci_upper, self.mean + CONF_FAC * self.std, atol=1e-4, rtol=1e-3)
@@ -84,18 +75,6 @@
         posterior = Posterior.from_mean_and_covariance(torch.stack([mean1, mean2], -1), covar)
         ci_median, ci_lower, ci_upper = posterior.confidence_interval(0.05)
 
-<<<<<<< HEAD
-        # we lose quite a lot of precision in squaring and square rooting the variance, so we have to allow a
-        # higher tolerance on the check here
-
-        # assert results are as expected for task 1
-        torch.testing.assert_close(ci_lower[:, 0], mean1.squeeze() - CONF_FAC * std1, atol=1e-4, rtol=1e-3)
-        torch.testing.assert_close(ci_median[:, 0], mean1.squeeze(), atol=1e-4, rtol=1e-3)
-        torch.testing.assert_close(ci_upper[:, 0], mean1.squeeze() + CONF_FAC * std1, atol=1e-4, rtol=1e-3)
-        # assert results are as expected for task 2
-        print(ci_lower[:, 1] - (mean2.squeeze() - CONF_FAC * std2))
-        print(ci_lower[:, 1] / (mean2.squeeze() - CONF_FAC * std2))
-=======
         # We lose quite a lot of precision in squaring and square rooting the variance, so we have to allow a
         # higher tolerance on the check here.
 
@@ -104,7 +83,6 @@
         torch.testing.assert_close(ci_median[:, 0], mean1.squeeze(), atol=1e-4, rtol=1e-3)
         torch.testing.assert_close(ci_upper[:, 0], mean1.squeeze() + CONF_FAC * std1, atol=1e-4, rtol=1e-3)
         # Assert results are as expected for task 2
->>>>>>> debbcfc7
         torch.testing.assert_close(ci_lower[:, 1], mean2.squeeze() - CONF_FAC * std2, atol=1e-4, rtol=1e-3)
         torch.testing.assert_close(ci_median[:, 1], mean2.squeeze(), atol=1e-4, rtol=1e-3)
         torch.testing.assert_close(ci_upper[:, 1], mean2.squeeze() + CONF_FAC * std2, atol=1e-4, rtol=1e-3)
@@ -130,11 +108,7 @@
         covar = torch.diag(self.std**2)
         posterior = Posterior.from_mean_and_covariance(self.mean, covar)
 
-<<<<<<< HEAD
-        generator = torch.Generator(device=utils.default_device).manual_seed(1234)  # seeded for consistency
-=======
         generator = get_default_torch_rng()
->>>>>>> debbcfc7
 
         for _ in range(10):
             random_point = torch.randn(*self.mean.shape, generator=generator)
