# © Crown Copyright GCHQ
#
# Licensed under the GNU General Public License, version 3 (the "License");
# you may not use this file except in compliance with the License.
# You may obtain a copy of the License at
#
# https://www.gnu.org/licenses/gpl-3.0.en.html
#
# Unless required by applicable law or agreed to in writing, software
# distributed under the License is distributed on an "AS IS" BASIS,
# WITHOUT WARRANTIES OR CONDITIONS OF ANY KIND, either express or implied.
# See the License for the specific language governing permissions and
# limitations under the License.

"""
Tests for the GPController class.
"""

import unittest
from typing import Callable, Union

import gpytorch
import numpy as np
import pytest
import torch
from gpytorch.likelihoods import FixedNoiseGaussianLikelihood
from gpytorch.means import ConstantMean
from gpytorch.mlls import ExactMarginalLogLikelihood, VariationalELBO
from numpy.typing import NDArray
from sklearn.gaussian_process import GaussianProcessRegressor
from sklearn.gaussian_process.kernels import RBF, WhiteKernel
from torch import Tensor

from tests.cases import VanguardTestCase, assert_not_warns, get_default_rng
from vanguard.base import GPController
from vanguard.datasets import Dataset
from vanguard.datasets.synthetic import SyntheticDataset
from vanguard.kernels import PeriodicRBFKernel, ScaledRBFKernel
from vanguard.optimise import SmartOptimiser
from vanguard.vanilla import GaussianGPController
from vanguard.variational import VariationalInference


@VariationalInference()
class VariationalController(GaussianGPController):
    """Variational controller for testing."""


class DefaultTensorTypeTests(unittest.TestCase):
    """
    Tests for the setting of the default tensor types.
    """

    def setUp(self) -> None:
        """Code to run before each test."""
        self.original_dtype = GaussianGPController.get_default_tensor_dtype()
        self.original_device = GaussianGPController.get_default_tensor_device()

        if self.original_dtype == torch.double:
            self.skipTest("Skipping this test because the default tensor dtype would not be changed.")

        original_tensor = torch.tensor([])
        assert original_tensor.dtype == self.original_dtype
        assert original_tensor.device.type == self.original_device.type

        class NewController(GaussianGPController):
            pass

        self.new_controller_class = NewController
        self.new_controller_class.set_default_tensor_dtype(torch.double)

    def tearDown(self) -> None:
        """Code to run after each test."""
        # Set the NewController's default tensor type as the original GaussianGPController's
        self.new_controller_class.set_default_tensor_dtype(self.original_dtype)
        tensor = torch.tensor([])
        assert tensor.dtype == self.original_dtype
        assert tensor.device.type == self.original_device.type

    def test_class_default_tensor(self) -> None:
        """Test that the new controller's default tensor dtype was set correctly to torch.DoubleTensor in setUp()."""
        self.assertEqual(self.new_controller_class.get_default_tensor_dtype(), torch.double)

    def test_superclass_default_tensor(self) -> None:
        """Test that the GaussianGPController's default tensor dtype is unchanged by setUp()."""
        self.assertEqual(GaussianGPController.get_default_tensor_dtype(), self.original_dtype)

    def test_default_tensor(self) -> None:
        """
        Test that the properties of a newly-created tensor are as expected.

        This test fails unless the tensor's dtype is :class:`torch.double`. By default, PyTorch creates tensors with
        dtype :class:`torch.float32`. This test checks that the default tensor dtype is successfully set to
        :class:`torch.double` in `setUp()` above. Note, in :class:`~vanguard.BaseGPController`,
        we set `_default_tensor_dtype` to :class:`torch.float`.

        This test expects the new tensor to be on the CPU if the CUDA device (i.e., GPU) is not available. The
        `is_cuda` property returns :data:`True` if the tensor is stored on the GPU, and :data:`False` otherwise.
        """
        new_tensor = torch.tensor([])
        self.assertEqual(new_tensor.dtype, torch.double)
        self.assertEqual(new_tensor.is_cuda, torch.cuda.is_available())


class InputTests(VanguardTestCase):
    """
    Tests for checking the behaviour of GP controllers.

    GP controllers are forgiving about the shape of data arrays, where possible. These tests check this behaviour.
    """

    DATASET = SyntheticDataset(rng=get_default_rng(), n_train_points=10, n_test_points=10)

    def test_unsqueeze_y(self) -> None:
        """
        Make sure the tensor wrangling works if we pass y with the wrong shape.

        This test reshapes the training outputs to exactly one column (and as many rows as needed). This is then passed
        to a Vanguard GPController. We assert that storing this attribute on the controller does not affect the original
        data.
        """
        squeezed_train_y = self.DATASET.train_y.reshape(-1, 1)
        gp = GPController(
            train_x=self.DATASET.train_x,
            train_y=squeezed_train_y,
            kernel_class=PeriodicRBFKernel,
            mean_class=ConstantMean,
            y_std=self.DATASET.train_y_std,
            likelihood_class=FixedNoiseGaussianLikelihood,
            marginal_log_likelihood_class=ExactMarginalLogLikelihood,
            optimiser_class=torch.optim.Adam,
            smart_optimiser_class=SmartOptimiser,
            rng=get_default_rng(),
        )
        torch.testing.assert_close(squeezed_train_y, gp.train_y, check_dtype=False)

    def test_unsqueeze_x(self) -> None:
        """
        Check the tensor wrangling works if we pass x with the wrong shape.

        This test flattens the training input (i.e., reshaping to be exactly one row). This is then passed to a Vanguard
        GPController. We assert that storing this attribute on the controller does not affect the original data.
        """
        flattened_train_x = self.DATASET.train_x.ravel()
        gp = GPController(
            train_x=flattened_train_x,
            train_y=self.DATASET.train_y,
            kernel_class=PeriodicRBFKernel,
            mean_class=ConstantMean,
            y_std=self.DATASET.train_y_std,
            likelihood_class=FixedNoiseGaussianLikelihood,
            marginal_log_likelihood_class=ExactMarginalLogLikelihood,
            optimiser_class=torch.optim.Adam,
            smart_optimiser_class=SmartOptimiser,
            rng=get_default_rng(),
        )
        torch.testing.assert_close(self.DATASET.train_x, gp.train_x, check_dtype=False)

    def test_error_handling_of_higher_rank_features(self) -> None:
        """Test that shape errors, due to incorrectly treated high-rank features, are caught and explained."""
        shape = (len(self.DATASET.train_y), 31, 4)
        rng = get_default_rng()
        random_train_x = rng.standard_normal(shape)
        gp = GaussianGPController(
            train_x=random_train_x,
            train_y=self.DATASET.train_y,
            kernel_class=PeriodicRBFKernel,
            y_std=self.DATASET.train_y_std,
            rng=rng,
        )
        shape_rx = rf"\({shape[0]}, {shape[1]}, {shape[2]}\)"
        expected_regex = (
            rf"Input data looks like it might not be rank-1, shape={shape_rx}\. If your features are "
            r"higher rank \(e\.g\. rank-2 for time series\) consider using the HigherRankFeatures "
            r"decorator on your controller and make sure that your kernel and mean functions are "
            r"defined for the rank of your input features\."
        )
        with self.assertRaisesRegex(ValueError, expected_regex):
            gp.fit()

    def test_error_handling_of_batch_size(self) -> None:
        """Test that a UserWarning is raised when both batch_size and gradient_every are not None."""
        gp = VariationalController(
            train_x=self.DATASET.train_x,
            train_y=self.DATASET.train_y,
            kernel_class=PeriodicRBFKernel,
            marginal_log_likelihood_class=VariationalELBO,
            y_std=self.DATASET.train_y_std,
            batch_size=5,
            rng=get_default_rng(),
        )
        with assert_not_warns(UserWarning):
            gp.fit(n_sgd_iters=2)
        gradient_every = 2
        with self.assertWarns(UserWarning):
            gp.fit(n_sgd_iters=2, gradient_every=gradient_every)


class NLLTests(unittest.TestCase):
    """
    Tests for computing the negative log-likelihood (NLL).
    """

    def setUp(self) -> None:
        """Code to run before each test."""
        self.rng = get_default_rng()

        class UniformSyntheticDataset(Dataset):
            def __init__(
                self,
                function: Callable,
                num_train_points: int,
                num_test_points: int,
                y_std: Union[float, NDArray[np.floating]],
                rng: np.random.Generator,
            ) -> None:
                self.rng = rng

                unscaled_train_x = self.rng.uniform(0, 1, num_train_points).reshape(-1, 1)
                scaled_train_x = (unscaled_train_x - unscaled_train_x.mean()) / unscaled_train_x.std()
                train_y = self.rng.normal(function(scaled_train_x), y_std)

                unscaled_test_x = self.rng.uniform(0, 1, num_test_points).reshape(-1, 1)
                scaled_test_x = (unscaled_test_x - unscaled_train_x.mean()) / unscaled_train_x.std()
                test_y = function(scaled_test_x)

                super().__init__(
                    train_x=scaled_train_x,
                    train_x_std=0.0,
                    train_y=train_y,
                    train_y_std=y_std,
                    test_x=scaled_test_x,
                    test_x_std=0.0,
                    test_y=test_y,
                    test_y_std=0.0,
                    significance=0.1,
                )

        self.y_std = 1.0

        self.dataset = UniformSyntheticDataset(lambda x: np.sin(10 * x), 100, 100 // 4, self.y_std, rng=self.rng)

        rbf_kernel = 1.0 * RBF(length_scale=1e-1, length_scale_bounds=(1e-2, 1e3))
        white_kernel = WhiteKernel(noise_level=1e-2, noise_level_bounds=(1e-10, 1e1))
        kernel = rbf_kernel + white_kernel

<<<<<<< HEAD
        # convert all dataset tensors to numpy for sklearn
=======
        # Convert all dataset tensors to numpy for sklearn
>>>>>>> debbcfc7
        self.train_x_numpy = self.dataset.train_x.detach().cpu().numpy()
        self.train_y_numpy = self.dataset.train_y.detach().cpu().numpy()
        self.test_x_numpy = self.dataset.test_x.detach().cpu().numpy()
        self.test_y_numpy = self.dataset.test_y.detach().cpu().numpy()

        gpr = GaussianProcessRegressor(kernel=kernel, alpha=0)
        gpr.fit(self.train_x_numpy, self.train_y_numpy)

        # Generate a test set and predict on that (with sklearn)
        z, z_std = gpr.predict(self.test_x_numpy, return_std=True)

        # Get the learned hyperparameters
        params = gpr.kernel_.get_params()
        self.outputscale = params["k1__k1__constant_value"]
        self.lengthscale = params["k1__k2__length_scale"]
        self.noise_variance = params["k2__noise_level"]

        # Get the NLL for this test set
        self.sklearn_nll = self.predictive_nll(
            mean=z.flatten(), variance=z_std**2, noise_variance=self.noise_variance, y=self.test_y_numpy.flatten()
        )
        # Get the MSE for this test set
        self.sklearn_mse = self.predictive_mse(mu_pred=z.flatten(), y=self.test_y_numpy.flatten())

    def test_gpytorch_nll(self) -> None:
        """Test that the NLL calculated with GPyTorch agrees with sklearn."""

        class ExactGPModel(gpytorch.models.ExactGP):
            def __init__(
                self, train_x: torch.Tensor, train_y: torch.Tensor, likelihood: gpytorch.likelihoods.likelihood
            ) -> None:
                super().__init__(train_inputs=train_x, train_targets=train_y, likelihood=likelihood)
                self.mean_module = gpytorch.means.ConstantMean()
                self.covar_module = gpytorch.kernels.ScaleKernel(gpytorch.kernels.RBFKernel())

            def forward(self, x):  # pylint: disable=arguments-differ
                mean_x = self.mean_module(x)
                covar_x = self.covar_module(x)
                return gpytorch.distributions.MultivariateNormal(mean_x, covar_x)

        # Flatten the test data
        train_x = self.dataset.train_x.flatten()
        train_y = self.dataset.train_y.flatten()
        test_x = self.dataset.test_x.flatten()

        likelihood = gpytorch.likelihoods.GaussianLikelihood()
        model = ExactGPModel(train_x, train_y, likelihood)

        model.likelihood.noise_covar.noise = self.noise_variance
        model.covar_module.outputscale = self.outputscale
        model.covar_module.base_kernel.lengthscale = self.lengthscale

        # Evaluate
        model.eval()
        likelihood.eval()

        # Disable gradient calculation and enable fast predictive variances, to enhance performance
        with torch.no_grad(), gpytorch.settings.fast_pred_var():
            observed_pred = likelihood(model(test_x))
            _, upper = observed_pred.confidence_region()
            mean = observed_pred.mean
            std = (upper - observed_pred.mean) / 2.0

            noise_variance = model.likelihood.noise.item()
            gpytorch_nll = self.predictive_nll(
                mean=mean, variance=std**2, noise_variance=noise_variance, y=self.dataset.test_y.flatten()
            )
            gpytorch_mse = self.predictive_mse(mu_pred=mean, y=self.dataset.test_y.flatten())

        self.assertAlmostEqual(self.sklearn_nll, gpytorch_nll)
        self.assertAlmostEqual(self.sklearn_mse, gpytorch_mse)

    def test_vanguard_nll(self) -> None:
        """Test that the NLL calculated with Vanguard agrees with sklearn."""
        controller = GaussianGPController(
            train_x=self.dataset.train_x,
            train_y=self.dataset.train_y,
            kernel_class=ScaledRBFKernel,
            y_std=self.y_std,
            rng=self.rng,
        )

        controller.likelihood_noise = torch.ones_like(controller.likelihood_noise) * self.noise_variance
        controller.kernel.outputscale = self.outputscale
        controller.kernel.base_kernel.lengthscale = self.lengthscale

        posterior = controller.predictive_likelihood(x=self.dataset.test_x.flatten())

        vanguard_nll = posterior.nll(
            y=self.dataset.test_y.flatten(), noise_variance=controller.likelihood.noise.mean().item()
        )
        vanguard_mse = posterior.mse(y=self.dataset.test_y.flatten())

        self.assertAlmostEqual(self.sklearn_nll, vanguard_nll, delta=5e-4)
        self.assertAlmostEqual(self.sklearn_mse, vanguard_mse, delta=1e-3)

    @staticmethod
    def predictive_nll(
        mean: Union[np.typing.NDArray[np.floating], Tensor],
        variance: Union[np.typing.NDArray[np.floating], Tensor],
        noise_variance: Union[np.typing.NDArray[np.floating], Tensor, float],
        y: Union[np.typing.NDArray[np.floating], Tensor],
    ) -> float:
        """
        Get the mean negative log-likelihood, for testing purposes.

        :param mean: The mean values of the predictive distribution.
        :param variance: The variance of the predictive distribution.
        :param noise_variance: The noise variance, as an array or a single float.
        :param y: The observed values.
        :returns: The mean negative log-likelihood of the predictive distribution.
        """
<<<<<<< HEAD
        # convert to tensors
=======
        # Convert to tensors
>>>>>>> debbcfc7
        mean = torch.as_tensor(mean)
        variance = torch.as_tensor(variance)
        noise_variance = torch.as_tensor(noise_variance)
        y = torch.as_tensor(y)

<<<<<<< HEAD
        # compute
=======
        # ...and compute
>>>>>>> debbcfc7
        sigma = variance + noise_variance
        rss = (y - mean) ** 2
        const = 0.5 * torch.log(2 * np.pi * sigma)
        p_nll = const + rss / (2 * sigma)
        return p_nll.mean().item()

    @staticmethod
    def predictive_mse(
        mu_pred: Union[np.typing.NDArray[np.floating], Tensor], y: Union[np.typing.NDArray[np.floating], Tensor]
    ) -> float:
        """
        Get the mean squared error, for testing purposes.

        :param mu_pred: The mean values of the predictive distribution.
        :param y: The observed values.
        :returns: The mean squared error of the predictive distribution.
        """
<<<<<<< HEAD
        # convert to tensors
        mu_pred = torch.as_tensor(mu_pred)
        y = torch.as_tensor(y)

        # compute
        return ((mu_pred - y) ** 2).mean().item()
=======
        # Convert to tensors
        mu_pred = torch.as_tensor(mu_pred)
        y = torch.as_tensor(y)

        # ...and compute
        return ((mu_pred - y) ** 2).mean().item()


class TestBatchMode:
    @pytest.fixture(scope="class")
    def dataset(self):
        """Return a dataset for testing."""
        return SyntheticDataset(n_train_points=10, n_test_points=10, rng=get_default_rng())

    def test_batch_mode_exact_fails(self, dataset: Dataset):
        """Test that trying to perform batched training on an exact GP fails with an informative message."""
        controller = GaussianGPController(
            train_x=dataset.train_x,
            train_y=dataset.train_y,
            kernel_class=ScaledRBFKernel,
            y_std=dataset.train_y_std,
            batch_size=10,
            rng=get_default_rng(),
        )

        with pytest.raises(RuntimeError, match="Batched training is not supported for exact GPs"):
            controller.fit(2)

    def test_batch_mode_variational_succeeds(self, dataset: Dataset):
        """Test that performing batched training on an approximate (variational) GP succeeds without error."""
        controller = VariationalController(
            train_x=dataset.train_x,
            train_y=dataset.train_y,
            kernel_class=ScaledRBFKernel,
            marginal_log_likelihood_class=VariationalELBO,
            y_std=dataset.train_y_std,
            batch_size=10,
            rng=get_default_rng(),
        )

        # Check that we can fit this controller without issue.
        controller.fit(2)
>>>>>>> debbcfc7
<|MERGE_RESOLUTION|>--- conflicted
+++ resolved
@@ -244,11 +244,7 @@
         white_kernel = WhiteKernel(noise_level=1e-2, noise_level_bounds=(1e-10, 1e1))
         kernel = rbf_kernel + white_kernel
 
-<<<<<<< HEAD
-        # convert all dataset tensors to numpy for sklearn
-=======
         # Convert all dataset tensors to numpy for sklearn
->>>>>>> debbcfc7
         self.train_x_numpy = self.dataset.train_x.detach().cpu().numpy()
         self.train_y_numpy = self.dataset.train_y.detach().cpu().numpy()
         self.test_x_numpy = self.dataset.test_x.detach().cpu().numpy()
@@ -361,21 +357,13 @@
         :param y: The observed values.
         :returns: The mean negative log-likelihood of the predictive distribution.
         """
-<<<<<<< HEAD
-        # convert to tensors
-=======
         # Convert to tensors
->>>>>>> debbcfc7
         mean = torch.as_tensor(mean)
         variance = torch.as_tensor(variance)
         noise_variance = torch.as_tensor(noise_variance)
         y = torch.as_tensor(y)
 
-<<<<<<< HEAD
-        # compute
-=======
         # ...and compute
->>>>>>> debbcfc7
         sigma = variance + noise_variance
         rss = (y - mean) ** 2
         const = 0.5 * torch.log(2 * np.pi * sigma)
@@ -393,14 +381,6 @@
         :param y: The observed values.
         :returns: The mean squared error of the predictive distribution.
         """
-<<<<<<< HEAD
-        # convert to tensors
-        mu_pred = torch.as_tensor(mu_pred)
-        y = torch.as_tensor(y)
-
-        # compute
-        return ((mu_pred - y) ** 2).mean().item()
-=======
         # Convert to tensors
         mu_pred = torch.as_tensor(mu_pred)
         y = torch.as_tensor(y)
@@ -442,5 +422,4 @@
         )
 
         # Check that we can fit this controller without issue.
-        controller.fit(2)
->>>>>>> debbcfc7
+        controller.fit(2)