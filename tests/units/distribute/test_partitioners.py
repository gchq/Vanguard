--- conflicted
+++ resolved
@@ -42,14 +42,9 @@
             partitioners.KMedoidsPartitioner: [[8, 1, 5], [8, 1, 5, 0, 1, 3, 7, 8, 9], [8, 1, 5, 2, 4, 5, 6]],
         }
 
-<<<<<<< HEAD
-    @unittest.skip("Fails on 3.12, but succeeds on 3.8/3.9. TODO investigate.")  # TODO: investigate this!
+    @unittest.skip  # TODO: fix test; appears to be multiple issues
     # https://github.com/gchq/Vanguard/issues/72
     def test_output_results(self) -> None:
-=======
-    @unittest.skip  # TODO: fix test; appears to be multiple issues
-    def test_output_results(self):
->>>>>>> 00d6887a
         """Partitions should be the same."""
         for partitioner_class, expected_partition in self.expected_partition_results.items():
             with self.subTest(partitioner_class=partitioner_class.__name__):
@@ -64,14 +59,9 @@
                 observed_partition = partitioner.create_partition()
                 self.assertListEqual(expected_partition, observed_partition)
 
-<<<<<<< HEAD
-    @unittest.skip("Fails on 3.12, but succeeds on 3.8/3.9. TODO investigate.")  # TODO: investigate this!
+    @unittest.skip  # TODO: fix test; appears to be multiple issues
     # https://github.com/gchq/Vanguard/issues/72
     def test_output_results_with_communication(self) -> None:
-=======
-    @unittest.skip  # TODO: fix test; appears to be multiple issues
-    def test_output_results_with_communication(self):
->>>>>>> 00d6887a
         """Partitions should be the same."""
         for partitioner_class, expected_partition in self.expected_communication_partition_results.items():
             with self.subTest(partitioner_class=partitioner_class.__name__):
