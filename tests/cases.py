--- conflicted
+++ resolved
@@ -116,19 +116,11 @@
     """
     mock.assert_called_once()
 
-<<<<<<< HEAD
-    # assert number of arguments is the same
-    assert len(mock.call_args.args) == len(expected_args)
-    assert mock.call_args.kwargs.keys() == expected_kwargs.keys()
-
-    # assert the actual arguments are the same
-=======
     # Assert number of arguments is the same
     assert len(mock.call_args.args) == len(expected_args)
     assert mock.call_args.kwargs.keys() == expected_kwargs.keys()
 
     # Assert the actual arguments are the same
->>>>>>> debbcfc7
     for mock_arg, expected_arg in zip(mock.call_args.args, expected_args):
         assert_equal_safe(mock_arg, expected_arg)
 
