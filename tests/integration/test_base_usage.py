# © Crown Copyright GCHQ
#
# Licensed under the GNU General Public License, version 3 (the "License");
# you may not use this file except in compliance with the License.
# You may obtain a copy of the License at
#
# https://www.gnu.org/licenses/gpl-3.0.en.html
#
# Unless required by applicable law or agreed to in writing, software
# distributed under the License is distributed on an "AS IS" BASIS,
# WITHOUT WARRANTIES OR CONDITIONS OF ANY KIND, either express or implied.
# See the License for the specific language governing permissions and
# limitations under the License.

"""
Basic end to end functionality test for Vanguard.
"""

from typing import Literal, Optional

import numpy as np
import pytest
import torch
<<<<<<< HEAD
=======
from gpytorch.mlls import VariationalELBO
>>>>>>> debbcfc7

from tests.cases import get_default_rng
from tests.integration.util import convert_array_type, train_test_split_convert
from vanguard.kernels import ScaledRBFKernel
from vanguard.vanilla import GaussianGPController
from vanguard.variational import VariationalInference


@VariationalInference()
class VariationalController(GaussianGPController):
    """Variational controller for testing."""


class TestBaseUsage:
    num_train_points = 500
    num_test_points = 500
    n_sgd_iters = 100
    small_noise = 0.1
    confidence_interval_alpha = 0.9
    # When generating confidence intervals, how far from the expected number of
    # points must we empirically observe to be we willing to consider a test a
    # failure? As an example, if we have 90% confidence interval, we might expect
    # 10% of points to lie outside of this, 5% above and 5% below if everything is
    # symmetric. However, we expect some noise due to errors and finite datasets, so
    # we would only consider the test a failure if more than
    # 5% + accepted_confidence_interval_error lie above the upper confidence
    # interval
    accepted_confidence_interval_error = 3
    expected_percent_outside_one_sided = (100.0 * (1 - confidence_interval_alpha)) / 2

    @pytest.mark.parametrize(
        "batch_size",
        [
            pytest.param(None, id="full"),
            # Currently, confidence intervals on a `@VariationalInference`-decorated controller are really inaccurate.
            # This was an issue before batched training on exact GPs was forbidden, but it's come up now because batch
            # training requires the use of `@VariationalInference`.
            pytest.param(
                100,
                id="batched",
                marks=[pytest.mark.xfail(reason="Variational confidence intervals are currently inaccurate.")],
            ),
        ],
    )
    @pytest.mark.parametrize("array_type", ["tensor", "ndarray"])
    def test_basic_gp(self, batch_size: Optional[int], array_type: Literal["tensor", "ndarray"]) -> None:
        """
        Verify Vanguard usage on a simple, single variable regression problem.

        We generate a single feature `x` and a continuous target `y`, and verify that a
        GP can be fit to this data. We check that the confidence intervals are ordered
        correctly, and they contain the expected number of points in both the training
        and testing data.

        We test this both in and out of batch mode.
        """
        # Define some data for the test
        rng = get_default_rng()

        x = np.linspace(start=0, stop=10, num=self.num_train_points + self.num_test_points).reshape(-1, 1)
        y = np.squeeze(x * np.sin(x))

        # Split data into training and testing
        x_train, x_test, y_train, y_test = train_test_split_convert(
            x, y, n_test_points=self.num_test_points, array_type=array_type, rng=rng
        )
        y_train_std = convert_array_type(self.small_noise * np.ones_like(y_train), array_type)

        # Define the controller object, with an assumed small amount of noise
        if batch_size is None:
            gp = GaussianGPController(
                train_x=x_train,
                train_y=y_train,
                kernel_class=ScaledRBFKernel,
                y_std=y_train_std,
                rng=rng,
                batch_size=batch_size,
            )
        else:
            gp = VariationalController(
                train_x=x_train,
                train_y=y_train,
                kernel_class=ScaledRBFKernel,
                y_std=y_train_std,
                marginal_log_likelihood_class=VariationalELBO,
                rng=rng,
                batch_size=batch_size,
            )

        # Fit the GP
        gp.fit(n_sgd_iters=self.n_sgd_iters)

        # Get predictions from the controller object
        posterior_train = gp.predictive_likelihood(x_train)
        prediction_means_train, _ = posterior_train.prediction()
        _, prediction_ci_lower_train, prediction_ci_upper_train = posterior_train.confidence_interval(
            alpha=self.confidence_interval_alpha
        )
        posterior_test = gp.predictive_likelihood(x_test)
        prediction_means_test, _ = posterior_test.prediction()
        _, prediction_ci_lower_test, prediction_ci_upper_test = posterior_test.confidence_interval(
            alpha=self.confidence_interval_alpha
        )

        # Sense check the outputs
<<<<<<< HEAD
        assert torch.all(prediction_means <= prediction_ci_upper)
        assert torch.all(prediction_means >= prediction_ci_lower)

        x = torch.as_tensor(x)
        y = torch.as_tensor(y)

        # Are the prediction intervals reasonable?
        pct_above_ci_upper_train = (
            100.0 * torch.sum(y[train_indices] >= prediction_ci_upper[train_indices]) / x[train_indices].shape[0]
        )
        pct_above_ci_upper_test = (
            100.0 * torch.sum(y[test_indices] >= prediction_ci_upper[test_indices]) / x[test_indices].shape[0]
        )
        pct_below_ci_lower_train = (
            100.0 * torch.sum(y[train_indices] <= prediction_ci_lower[train_indices]) / x[train_indices].shape[0]
        )
        pct_below_ci_lower_test = (
            100.0 * torch.sum(y[test_indices] <= prediction_ci_lower[test_indices]) / x[test_indices].shape[0]
        )
=======
        assert torch.all(prediction_means_train <= prediction_ci_upper_train)
        assert torch.all(prediction_means_train >= prediction_ci_lower_train)
        assert torch.all(prediction_means_test <= prediction_ci_upper_test)
        assert torch.all(prediction_means_test >= prediction_ci_lower_test)

        # Convert inputs to tensor to avoid device confusion issues on comparison here
        y_train = torch.as_tensor(y_train)
        y_test = torch.as_tensor(y_test)

        # Are the prediction intervals reasonable?
        pct_above_ci_upper_train = 100.0 * torch.sum(y_train >= prediction_ci_upper_train) / self.num_train_points
        pct_above_ci_upper_test = 100.0 * torch.sum(y_test >= prediction_ci_upper_test) / self.num_test_points
        pct_below_ci_lower_train = 100.0 * torch.sum(y_train <= prediction_ci_lower_train) / self.num_train_points
        pct_below_ci_lower_test = 100.0 * torch.sum(y_test <= prediction_ci_lower_test) / self.num_test_points
>>>>>>> debbcfc7
        for pct_check in [
            pct_above_ci_upper_train,
            pct_above_ci_upper_test,
            pct_below_ci_lower_train,
            pct_below_ci_lower_test,
        ]:
            assert pct_check <= self.expected_percent_outside_one_sided + self.accepted_confidence_interval_error<|MERGE_RESOLUTION|>--- conflicted
+++ resolved
@@ -21,10 +21,7 @@
 import numpy as np
 import pytest
 import torch
-<<<<<<< HEAD
-=======
 from gpytorch.mlls import VariationalELBO
->>>>>>> debbcfc7
 
 from tests.cases import get_default_rng
 from tests.integration.util import convert_array_type, train_test_split_convert
@@ -130,27 +127,6 @@
         )
 
         # Sense check the outputs
-<<<<<<< HEAD
-        assert torch.all(prediction_means <= prediction_ci_upper)
-        assert torch.all(prediction_means >= prediction_ci_lower)
-
-        x = torch.as_tensor(x)
-        y = torch.as_tensor(y)
-
-        # Are the prediction intervals reasonable?
-        pct_above_ci_upper_train = (
-            100.0 * torch.sum(y[train_indices] >= prediction_ci_upper[train_indices]) / x[train_indices].shape[0]
-        )
-        pct_above_ci_upper_test = (
-            100.0 * torch.sum(y[test_indices] >= prediction_ci_upper[test_indices]) / x[test_indices].shape[0]
-        )
-        pct_below_ci_lower_train = (
-            100.0 * torch.sum(y[train_indices] <= prediction_ci_lower[train_indices]) / x[train_indices].shape[0]
-        )
-        pct_below_ci_lower_test = (
-            100.0 * torch.sum(y[test_indices] <= prediction_ci_lower[test_indices]) / x[test_indices].shape[0]
-        )
-=======
         assert torch.all(prediction_means_train <= prediction_ci_upper_train)
         assert torch.all(prediction_means_train >= prediction_ci_lower_train)
         assert torch.all(prediction_means_test <= prediction_ci_upper_test)
@@ -165,7 +141,6 @@
         pct_above_ci_upper_test = 100.0 * torch.sum(y_test >= prediction_ci_upper_test) / self.num_test_points
         pct_below_ci_lower_train = 100.0 * torch.sum(y_train <= prediction_ci_lower_train) / self.num_train_points
         pct_below_ci_lower_test = 100.0 * torch.sum(y_test <= prediction_ci_lower_test) / self.num_test_points
->>>>>>> debbcfc7
         for pct_check in [
             pct_above_ci_upper_train,
             pct_above_ci_upper_test,
