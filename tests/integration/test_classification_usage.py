--- conflicted
+++ resolved
@@ -207,9 +207,8 @@
         predictions_test, _ = gp.classify_points(test_x)
 
         # Sense check outputs
-<<<<<<< HEAD
-        self.assertGreaterEqual(f1_score(predictions_train, y[train_indices], average="micro"), self.required_f1_score)
-        self.assertGreaterEqual(f1_score(predictions_test, y[test_indices], average="micro"), self.required_f1_score)
+        assert f1_score(predictions_train, train_y, average="micro") >= self.required_f1_score
+        assert f1_score(predictions_test, test_y, average="micro") >= self.required_f1_score
 
     def test_multitask_dirichlet_classification_notebook_example(self) -> None:
         """
@@ -225,7 +224,7 @@
             num_test_points=500,
             num_classes=num_classes,
             covariance_scale=1.0,
-            rng=self.rng,
+            rng=get_default_rng(),
         )
 
         @DirichletKernelMulticlassClassification(num_classes=num_classes, ignore_methods=("__init__",))
@@ -248,7 +247,7 @@
             kernel_kwargs={"batch_shape": (num_classes,)},
             likelihood_kwargs={"alpha_epsilon": 0.3, "learn_additional_noise": True},
             optim_kwargs={"lr": 0.05},
-            rng=self.rng,
+            rng=get_default_rng(),
         )
         gp.fit(1)
 
@@ -263,29 +262,6 @@
             likelihood_kwargs={"learn_alpha": False, "alpha": 5.0},
             marginal_log_likelihood_class=GenericExactMarginalLogLikelihood,
             optim_kwargs={"lr": 0.1, "early_stop_patience": 5},
-            rng=self.rng,
-        )
-        gp.fit(1)
-
-        # Test the third controller can be created and fit
-        gp = MulticlassGaussianClassifierWithKernel(
-            dataset.train_x,
-            dataset.train_y,
-            kernel_class=ScaledRBFKernel,
-            y_std=0.0,
-            mean_class=gpytorch.means.ZeroMean,
-            likelihood_class=DirichletKernelClassifierLikelihood,
-            likelihood_kwargs={"learn_alpha": False, "alpha": 5.0},
-            marginal_log_likelihood_class=GenericExactMarginalLogLikelihood,
-            optim_kwargs={"lr": 0.1, "early_stop_patience": 5},
-            rng=self.rng,
-        )
-        gp.fit(1)
-
-
-if __name__ == "__main__":
-    unittest.main()
-=======
-        assert f1_score(predictions_train, train_y, average="micro") >= self.required_f1_score
-        assert f1_score(predictions_test, test_y, average="micro") >= self.required_f1_score
->>>>>>> debbcfc7
+            rng=get_default_rng(),
+        )
+        gp.fit(1)