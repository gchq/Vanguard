"""
Configuration file for the Sphinx documentation builder.

This file only contains a selection of the most common options.
For a full list see the documentation: https://www.sphinx-doc.org/en/master/usage/configuration.html.
"""
import os
import shutil
import sys
from typing import Any, Dict, List, Optional, Type, TypeVar, Union

import gpytorch.constraints
import gpytorch.distributions
import gpytorch.kernels
import gpytorch.likelihoods
import gpytorch.means
import gpytorch.mlls
import gpytorch.models
import gpytorch.module
import gpytorch.variational
import sphinx.config
import torch
import torch.optim
from PIL import Image
from sphinx_autodoc_typehints import format_annotation as default_format_annotation
from typing_extensions import Self, TypeAlias, Unpack

# -- Path setup --------------------------------------------------------------

CONF_FILE_PATH = __file__
SOURCE_FOLDER_FILE_PATH = os.path.abspath(os.path.join(CONF_FILE_PATH, ".."))
DOCS_FOLDER_FILE_PATH = os.path.abspath(os.path.join(SOURCE_FOLDER_FILE_PATH, ".."))
VANGUARD_FOLDER_FILE_PATH = os.path.abspath(os.path.join(DOCS_FOLDER_FILE_PATH, ".."))

sys.path.extend([DOCS_FOLDER_FILE_PATH, SOURCE_FOLDER_FILE_PATH, VANGUARD_FOLDER_FILE_PATH, ".."])

import vanguard
from vanguard.base.basecontroller import ttypes, ttypes_cuda
from vanguard.hierarchical.collection import ModuleT

# -- Project information -----------------------------------------------------

project = "Vanguard"
copyright = "UK Crown"
author = "GCHQ"
version = "v" + vanguard.__version__

# -- General configuration ---------------------------------------------------

show_warning_types = True
suppress_warnings = ["config.cache"]  # TODO: Remove this if/when Sphinx fix the caching issue

extensions = [
    "sphinx.ext.coverage",
    "sphinx.ext.mathjax",
    "sphinx.ext.viewcode",
    "sphinx.ext.autodoc",
    "sphinx.ext.intersphinx",
    "nbsphinx",
    "matplotlib.sphinxext.plot_directive",
    "sphinx_autodoc_typehints",
    "sphinxcontrib.bibtex",
]

from refstyle import STYLE_NAME

bibtex_default_style = STYLE_NAME
bibtex_bibfiles = [os.path.join(VANGUARD_FOLDER_FILE_PATH, "references.bib")]

linkcheck_ignore = ["https://doi.org"]
linkcheck_timeout = 5

coverage_show_missing_items = True
coverage_write_headline = False
coverage_ignore_classes = ["EmptyDataset"]
coverage_ignore_pyobjects = ["vanguard\.warps\.warpfunctions\..*?WarpFunction\.(deriv|forward|inverse)"]

nbsphinx_execute = "never"
nbsphinx_thumbnails = {"examples/*": "_static/logo_circle.png"}


# matplotlib.sphinxext.plot_directive parameters
plot_include_source = False
plot_html_show_formats = False
plot_html_show_source_link = False
plot_rcparams = {
    "figure.facecolor": (0, 0, 0, 0),  # transparent
    "axes.facecolor": (0, 0, 0, 0),
    "legend.framealpha": 0,  # transparent
}

autodoc_mock_imports = ["pandas", "sklearn_extra"]

intersphinx_mapping = {
<<<<<<< HEAD
    "gpytorch": ("https://docs.gpytorch.ai/en/stable/", None),
    "kmedoids": ("https://python-kmedoids.readthedocs.io/en/stable/", None),
    "numpy": ("https://numpy.org/doc/stable/", None),
    "python3": ("https://docs.python.org/3", None),
    "sklearn": ("https://scikit-learn.org/stable/", None),
    "torch": ("https://pytorch.org/docs/stable/", None),
=======
    "gpytorch": ('https://docs.gpytorch.ai/en/v1.8.1/', None),  # TODO: Bump this when updating gpytorch
    "matplotlib": ("https://matplotlib.org/stable/", None),
    "numpy": ("https://numpy.org/doc/stable/", None),
    "python3": ("https://docs.python.org/3", None),
    "sklearn": ("https://scikit-learn.org/stable/", None),
    "torch": ('https://pytorch.org/docs/stable/', None),

>>>>>>> 41065484
}

nitpicky = True
nitpicky_ignore_mapping: Dict[str, List[str]] = {
    "py:class": [
        "torch.Size",
        "gpytorch.distributions.multivariate_normal.MultivariateNormal",  # TODO: Remove when bumping gpytorch
        "gpytorch.likelihoods.likelihood.Likelihood",  # TODO: Remove when bumping gpytorch
    ],
    "py:meth": [
        "activate",
        "_tensor_prediction",
        "_tensor_confidence_interval",
    ],
}
nitpick_ignore = [(type_, target) for type_, targets in nitpicky_ignore_mapping.items() for target in targets]

# List of patterns, relative to source directory, that match files and
# directories to ignore when looking for source files.
# This pattern also affects html_static_path and html_extra_path.
exclude_patterns = ["_build", "Thumbs.db", ".DS_Store", "**.ipynb_checkpoints", "examples/**/README.rst",
                    "examples/README.rst", "examples/index.rst"]

# -- Options for HTML output -------------------------------------------------

# The theme to use for HTML and HTML Help pages.  See the documentation for
# a list of builtin themes.
html_theme = "sphinx_rtd_theme"
html_context = {
    "examples_directory": "examples/notebooks/",
}

html_logo = "_static/logo_circle.png"
html_favicon = "_static/favicon.png"
html_static_path = ["_static"]
html_css_files = ["extra.css", "gallery.css"]


always_document_param_types = True
autodoc_custom_types: dict[TypeAlias, str] = {
    torch.optim.lr_scheduler.LRScheduler: ":mod:`LRScheduler <torch.optim.lr_scheduler>`",
    ModuleT: ":class:`~gpytorch.Module`",
    Self: ":data:`~typing.Self`",
    gpytorch.mlls.MarginalLogLikelihood: f":mod:`{gpytorch.mlls.MarginalLogLikelihood.__name__} <gpytorch.mlls>`",
    Union[ttypes, ttypes_cuda]: str(default_format_annotation(Type[torch.Tensor], sphinx.config.Config())),
}


# TODO: Remove these when gpytorch is sufficiently bumped:
autodoc_custom_types.update({
    gpytorch.means.Mean: ":class:`~gpytorch.means.Mean`",
    gpytorch.kernels.Kernel: ":class:`~gpytorch.kernels.Kernel`",
    gpytorch.likelihoods.Likelihood: ":class:`~gpytorch.likelihoods.Likelihood`",
    gpytorch.likelihoods.GaussianLikelihood: ":class:`~gpytorch.likelihoods.GaussianLikelihood`",
    gpytorch.distributions.Distribution: ":class:`~gpytorch.distributions.Distribution`",
    gpytorch.distributions.MultivariateNormal: ":class:`~gpytorch.distributions.MultivariateNormal`",
    gpytorch.distributions.MultitaskMultivariateNormal: ":class:`~gpytorch.distributions.MultitaskMultivariateNormal`",
    gpytorch.models.ExactGP: ":class:`~gpytorch.models.ExactGP`",
    gpytorch.module.Module: ":class:`~gpytorch.Module",
    gpytorch.constraints.Interval: ":class:`~gpytorch.constraints.Interval`",
    gpytorch.variational._VariationalStrategy: ":class:`~gpytorch.variational._VariationalStrategy`",
    gpytorch.variational._VariationalDistribution: ":class:`~gpytorch.variational._VariationalDistribution`",
})


def typehints_formatter(annotation: Any, config: sphinx.config.Config) -> Optional[str]:
    """
    Properly replace custom type aliases.

    :param annotation: The type annotation to be processed.
    :param config: The current configuration being used.
    :returns: A string of reStructured text (e.g. :class:`something`) or None to fall
        back to the default.

    This function is called on each type annotation that Sphinx processes.
    The following steps occur:

    1. Check whether a specific Sphinx string has been defined in autodoc_custom_types.
        If so, return that.
    2. Check if the annotation is a TypeVar. If so, replace it with its "bound" type
        for clarity in the docs. If not, then replace it with typing.Any.
    3. If not, then return None, which uses thee default formatter.

    See https://github.com/tox-dev/sphinx-autodoc-typehints?tab=readme-ov-file#options
    for specification.
    """
    try:
        return autodoc_custom_types[annotation]
    except KeyError:
        pass

    if isinstance(annotation, TypeVar):
        try:
            if annotation.__bound__ is None:  # when a generic TypeVar has been used.
                return str(default_format_annotation(Any, config))
        except AttributeError:
            if getattr(annotation, "__origin__", None) is Unpack:
                return ":data:`~typing.Unpack`"
            raise
        return str(default_format_annotation(annotation.__bound__, config))  # get the annotation for the bound type

    return None


def skip(app, what, name, obj, would_skip, options):
    """Ensure that __init__ files are NOT skipped."""
    if name == "__init__":
        return False
    return would_skip


def setup(app):
    """Ensure that our new skip function is called."""
    app.connect("autodoc-skip-member", skip)


# -- FILE PRE-PROCESSING -----------------------------------------------------

import confutils

examples_source = os.path.join(VANGUARD_FOLDER_FILE_PATH, "examples", "notebooks")
examples_dest = os.path.join(SOURCE_FOLDER_FILE_PATH, "examples")

if os.path.exists(examples_dest):
    shutil.rmtree(examples_dest)
os.mkdir(examples_dest)

confutils.copy_filtered_files(examples_source, examples_dest, file_types={".ipynb", ".rst"})

notebooks_file_paths = [os.path.join(examples_dest, notebook_path) for notebook_path in os.listdir(examples_dest)]
confutils.process_notebooks(notebooks_file_paths)

circle_logo_path = os.path.join(SOURCE_FOLDER_FILE_PATH, "_static", "logo_circle.png")
if not os.path.exists(circle_logo_path):
    logo_path = os.path.join(SOURCE_FOLDER_FILE_PATH, "_static", "logo.png")
    with open(logo_path, "rb") as rf:
        image = Image.open(rf)
        cropped = image.crop((0, 0, image.height, image.height))
        cropped.save(circle_logo_path)<|MERGE_RESOLUTION|>--- conflicted
+++ resolved
@@ -92,22 +92,13 @@
 autodoc_mock_imports = ["pandas", "sklearn_extra"]
 
 intersphinx_mapping = {
-<<<<<<< HEAD
-    "gpytorch": ("https://docs.gpytorch.ai/en/stable/", None),
+    "gpytorch": ('https://docs.gpytorch.ai/en/v1.8.1/', None),  # TODO: Bump this when updating gpytorch
     "kmedoids": ("https://python-kmedoids.readthedocs.io/en/stable/", None),
+    "matplotlib": ("https://matplotlib.org/stable/", None),
     "numpy": ("https://numpy.org/doc/stable/", None),
     "python3": ("https://docs.python.org/3", None),
     "sklearn": ("https://scikit-learn.org/stable/", None),
     "torch": ("https://pytorch.org/docs/stable/", None),
-=======
-    "gpytorch": ('https://docs.gpytorch.ai/en/v1.8.1/', None),  # TODO: Bump this when updating gpytorch
-    "matplotlib": ("https://matplotlib.org/stable/", None),
-    "numpy": ("https://numpy.org/doc/stable/", None),
-    "python3": ("https://docs.python.org/3", None),
-    "sklearn": ("https://scikit-learn.org/stable/", None),
-    "torch": ('https://pytorch.org/docs/stable/', None),
-
->>>>>>> 41065484
 }
 
 nitpicky = True
