--- conflicted
+++ resolved
@@ -98,12 +98,8 @@
 autodoc_mock_imports = ["pandas", "sklearn_extra"]
 
 intersphinx_mapping = {
-<<<<<<< HEAD
-    "gpytorch": ('https://docs.gpytorch.ai/en/v1.8.1/', None),  # TODO: Bump this when updating gpytorch
+    "gpytorch": ("https://docs.gpytorch.ai/en/v1.8.1/", None),  # TODO: Bump this when updating gpytorch
     "kmedoids": ("https://python-kmedoids.readthedocs.io/en/stable/", None),
-=======
-    "gpytorch": ("https://docs.gpytorch.ai/en/v1.8.1/", None),  # TODO: Bump this when updating gpytorch
->>>>>>> 3b58b2fe
     "matplotlib": ("https://matplotlib.org/stable/", None),
     "numpy": ("https://numpy.org/doc/stable/", None),
     "python3": ("https://docs.python.org/3", None),
