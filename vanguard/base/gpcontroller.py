"""
The user-facing interface of the :class:`~vanguard.base.basecontroller.BaseGPController` class.
"""
import warnings
<<<<<<< HEAD
from typing import Optional, Union

=======
from typing import List, Optional, Union

import torch
>>>>>>> c1bca05c
import numpy.typing
import torch
from torch import Tensor

from .basecontroller import BaseGPController
from ..decoratorutils import Decorator
from .metaclass import _StoreInitValues
from .metrics import MetricsTracker
from .posteriors.posterior import Posterior


class GPController(BaseGPController, metaclass=_StoreInitValues):
    """
    The base class for GP controllers.

    The following class variables will persist unless changed (manually or by decorators):

    * ``device``: The device of the tensors to be used. By default, this will be set to ``torch.device('cuda:0')`` if
      :func:`torch.cuda.is_available()` returns ``True``, but otherwise it defaults to ``torch.device('cpu')``.
    * ``dtype``: The dtype for tensors, which defaults to ``torch.float32``. Setting this higher will improve accuracy
      at the cost of memory.
    * ``gp_model_class``: An uninstantiated subclass of :class:`~gpytorch.models.ExactGP` or
      :class:`~gpytorch.models.ApproximateGP` to be used in inference.
    * ``posterior_class``: An uninstantiated subclass of :class:`~vanguard.base.posteriors.Posterior` to be used for
      all posteriors returned during prediction.
    * ``posterior_collection_class``: An uninstantiated subclass of
      :class:`~vanguard.base.posteriors.MonteCarloPosteriorCollection` to be used for all posteriors returned during
      fuzzy prediction.

    .. note::
        The loss after each iteration of hyperparameter tuning is saved in the controller's
        metrics tracker (accessed using the :meth:`metrics_tracker` property), and can be printed
        during fitting by using the :meth:`~vanguard.base.metrics.MetricsTracker.print_metrics` method.
        Consider this example (:class:`~vanguard.vanilla.GaussianGPController` is used
        to simplify the example; metric printing is available for all controller classes):

        :Example:
            >>> from vanguard.datasets.synthetic import SyntheticDataset
            >>> from vanguard.kernels import ScaledRBFKernel
            >>> from vanguard.vanilla import GaussianGPController
            >>>
            >>> dataset = SyntheticDataset()
            >>>
            >>> controller = GaussianGPController(dataset.train_x, dataset.train_y,
            ...                                   ScaledRBFKernel, dataset.train_y_std)
            >>> initial_loss = controller.fit(10)
            >>> with controller.metrics_tracker.print_metrics():
            ...     loss = controller.fit(5)  # doctest: +ELLIPSIS
            iteration: 11, loss: ...
            iteration: 12, loss: ...
            iteration: 13, loss: ...
            iteration: 14, loss: ...
            iteration: 15, loss: ...

        For more options see the :class:`~vanguard.base.metrics.MetricsTracker` class.
    """
    _init_params = {}
    __decorators__: List[Decorator] = []

    @property
    def likelihood_noise(self) -> Tensor:
        """Return the noise of the likelihood."""
        return self._likelihood.noise

    @likelihood_noise.setter
    def likelihood_noise(
            self,
            value: Tensor,
    ) -> None:
        """Set the noise of the likelihood."""
        self._likelihood.noise = value

    @property
    def learning_rate(self) -> float:
        """Return the learning rate of the parameter optimiser."""
        return self._smart_optimiser.learning_rate

    @learning_rate.setter
    def learning_rate(
            self,
            value: float,
    ) -> None:
        """Set the learning rate of the parameter optimiser."""
        self._smart_optimiser.learning_rate = value

    @property
    def metrics_tracker(self) -> MetricsTracker:
        """Return the :class:`~vanguard.base.metrics.MetricsTracker` associated with the controller."""
        return self._metrics_tracker

    def fit(
            self,
            n_sgd_iters: int = 10,
            gradient_every: Optional[int] = None,
    ) -> torch.Tensor:
        """
        Run rounds of hyperparameter tuning.

        .. note::
            By default ``fit(n_sgd_iters=n, gradient_every=m)`` is equivalent to ``fit(n_sgd_iters=n)``.
            However, any changes to :meth:`~vanguard.base.basecontroller.BaseGPController._sgd_round`
            could break this equivalence.

        .. warning::
            Do **not** overload this method in order to alter SGD behaviour. Instead, overload
            :meth:`~vanguard.base.basecontroller.BaseGPController._sgd_round` to ensure that
            all added functionality propagates correctly.

        :param n_sgd_iters: The number of gradient updates to perform in each round of hyperparameter tuning.
        :param gradient_every: How often (in iterations) to do special HNIGP input gradient steps.
                                    Defaults to same as `n_sgd_iters` normally, overridden to 1 in batch-mode.
        :returns: The loss.
        """
        if self.batch_size is not None:
            if gradient_every is not None:
                warnings.warn(f"You are trying to set gradient_every (in this case to {gradient_every}) in batch mode."
                              "This does not make mathematical sense and your value of gradient every will be ignored "
                              " and replaced by 1.")
            gradient_every = 1

        gradient_every = n_sgd_iters if gradient_every is None else gradient_every

        loss = self._sgd_round(n_iters=n_sgd_iters, gradient_every=gradient_every)
        return loss

    def posterior_over_point(
            self,
            x: Union[numpy.typing.NDArray[float], float],
    ) -> Posterior:
        """
        Return predictive posterior of the y-value over a point.

        :param x: (n_preds, n_features) The predictive inputs.
        :returns: The posterior.
        """
        return self._get_posterior_over_point_in_eval_mode(x)

    def posterior_over_fuzzy_point(
            self,
            x: Union[numpy.typing.NDArray[float], float],
            x_std: Union[numpy.typing.NDArray[float], float],
    ) -> Posterior:
        """
        Return predictive posterior of the y-value over a fuzzy point.

        .. warning:
            The ``n_features`` must match with :attr:`self.dim`.

        :param x: (n_preds, n_features) The predictive inputs.
        :param x_std: The input noise standard deviations:

            * array_like[float]: (n_features,) The standard deviation per input dimension for the predictions,
            * float: Assume homoskedastic noise.

        :returns: The posterior.
        """
        return self._get_posterior_over_fuzzy_point_in_eval_mode(x, x_std)

    def predictive_likelihood(
            self,
            x: Union[numpy.typing.NDArray[float], float],
    ) -> Posterior:
        """
        Calculate the predictive likelihood at an x-value.

        :param x: (n_preds, n_features) The points at which to obtain the likelihood.
        :returns: The marginal distribution.
        """
        return self._predictive_likelihood(x)

    def fuzzy_predictive_likelihood(
            self,
            x: Union[numpy.typing.NDArray[float], float],
            x_std: Union[numpy.typing.NDArray[float], float],
    ) -> Posterior:
        """
        Calculate the predictive likelihood at an x-value, given variance.

        :param x: (n_preds, n_features) The points at which to obtain the likelihood.
        :param x_std: (n_preds, n_features) The std-dev of input points.
        :returns: The marginal distribution.
        """
        return self._fuzzy_predictive_likelihood(x, x_std)

    @classmethod
    def new(cls, instance, **kwargs):
        """
        Create an instance of the class with the same initialisation parameters as an existing instance.

        Any keyword arguments passed in this method will overwrite the values used for the initialisation
        of the new instance. Calling ``type(instance).new(instance)`` is essentially equivalent to creating
        a copy of instance, albeit with some parameters potentially remaining connected.

        .. warning::
            This method is **not** guaranteed to return a deep copy of an instance if the classes match.
            Attributes such as the training data, and kernel are likely to be shared across instances. To
            mitigate this, explicitly pass copies of these as keyword parameters.
        """
        initialisation_params = instance._init_params.copy()
        initialisation_params.update(kwargs)
        return cls(**initialisation_params)<|MERGE_RESOLUTION|>--- conflicted
+++ resolved
@@ -2,20 +2,14 @@
 The user-facing interface of the :class:`~vanguard.base.basecontroller.BaseGPController` class.
 """
 import warnings
-<<<<<<< HEAD
-from typing import Optional, Union
-
-=======
 from typing import List, Optional, Union
 
-import torch
->>>>>>> c1bca05c
 import numpy.typing
 import torch
 from torch import Tensor
 
+from ..decoratorutils import Decorator
 from .basecontroller import BaseGPController
-from ..decoratorutils import Decorator
 from .metaclass import _StoreInitValues
 from .metrics import MetricsTracker
 from .posteriors.posterior import Posterior
