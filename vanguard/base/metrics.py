"""
Keep track of loss and other metrics when training.

Vanguard supports a number of metrics pre-attached and tracked to all
controller classes. These are calculated per iteration by the
:class:`MetricsTracker` class.
"""
<<<<<<< HEAD

from __future__ import annotations

=======
>>>>>>> eef40f2d
import itertools
from contextlib import contextmanager
from typing import TYPE_CHECKING, Callable, Optional

if TYPE_CHECKING:
    from .basecontroller import BaseGPController


class MetricsTracker:
    """
    Tracks metrics for a controller.

    .. warning::
            Passing ``lambda`` functions is discouraged, as each ``lambda``
            function will overwrite the previous. Instead, create distinct
            functions for your metric.

    :Example:
        >>> from vanguard.base.metrics import loss
        >>>
        >>> tracker = MetricsTracker(loss)
        >>> for loss_value in range(5):
        ...     tracker.run_metrics(loss_value, controller=None)
        >>> with tracker.print_metrics():
        ...     for loss_value in range(5):
        ...         tracker.run_metrics(loss_value, controller=None)
        iteration: 6, loss: 0
        iteration: 7, loss: 1
        iteration: 8, loss: 2
        iteration: 9, loss: 3
        iteration: 10, loss: 4
        >>> with tracker.print_metrics(every=2):
        ...     for loss_value in range(5):
        ...         tracker.run_metrics(loss_value, controller=None)
        iteration: 12, loss: 1
        iteration: 14, loss: 3
        >>> with tracker.print_metrics(every=2, format_string="loss: {loss}"):
        ...     for loss_value in range(5):
        ...         tracker.run_metrics(loss_value, controller=None)
        loss: 1
        loss: 3
    """

    def __init__(
        self,
        *metrics: Callable,
    ):
        """
        Initialise self.

        A metric takes the form of a function of (loss, controller) -> real number.
        The simplest and most obvious metric simply returns the loss value, e.g.
        see the function `vanguard.base.metrics.loss`.
        Other common examples might extract parameters from the controller, e.g.
        a kernel's lengthscale, and return that.
        """
        self._metric_outputs = {}
        self._iteration = 0

        self.add_metrics(*metrics)

        self._every = float("nan")
        self._print_format_string = ""
        self._counter = itertools.count(1)

    def __getitem__(self, item):
        return {metric.__name__: output_values[item] for metric, output_values in self._metric_outputs.items()}

    def __len__(self):
        return len(self._metric_outputs)

    @property
    def _default_format_string(self) -> str:
        """Get the default format string used for printing."""
        format_string_components = ["iteration: {iteration}"]
        for metric in self._metric_outputs:
            component = f"{metric.__name__}: {{{metric.__name__}}}"
            format_string_components.append(component)
        format_string = ", ".join(format_string_components)
        return format_string

    def reset(self) -> None:
        """Remove the stored metrics outputs and reset the iteration count."""
        self._metric_outputs = {metric: [] for metric in self._metric_outputs}
        self._iteration = 0

    def add_metrics(
        self,
        *metrics: Callable,
    ) -> None:
        """
        Add metrics to the tracker.

        See __init__ docstring for definition of metrics.
        """
        for metric in metrics:
            self._metric_outputs[metric] = [float("nan")] * self._iteration

    def run_metrics(
        self,
        loss_value: float,
        controller: Optional["BaseGPController"],
        **additional_info,
    ) -> None:
        """
        Register the components of an iteration.

        Each metric in the tracker will be run on the arguments of this method,
        and then stored for future reference. Iterations do not need to be passed.
        Additional information passed as keyword arguments can be displayed to
        the user when combined with :meth:`print_metrics` and a
        customised format string.

        :param loss_value: The loss.
        :param controller: The controller instance.
        """
        self._iteration += 1

        for metric, outputs in self._metric_outputs.items():
            metric_value = metric(loss_value, controller)
            outputs.append(metric_value)
            additional_info[metric.__name__] = metric_value

        additional_info["iteration"] = self._iteration

        if next(self._counter) % self._every == 0:
            try:
                output_string = self._print_format_string.format(**additional_info)
            except KeyError as error:
                output_string = f"{loss_value} (Could not find values for {repr(error.args[0])})"
            print(output_string)

    @contextmanager
    def print_metrics(
        self,
        every: int = 1,
        format_string: Optional[str] = None,
    ) -> None:
        """
        Temporarily enabling printing the metrics within a context manager.

        :param every: How often to print the output. Does not start on the
            first iteration. Defaults to 1 (print always).
        :param format_string: Used to format the output. Keys passed here
            must match with information passed to the :meth:`run_metrics` method.
            If None, all metrics will be printed.
        """
        if format_string is None:
            format_string = self._default_format_string

        self._every = every
        self._print_format_string = format_string
        self._counter = itertools.count(1)
        try:
            yield
        finally:
            self._print_format_string = ""
            self._every = float("nan")


def loss(loss_value: float, controller: "BaseGPController") -> float:
    """Return the loss value."""
    return loss_value<|MERGE_RESOLUTION|>--- conflicted
+++ resolved
@@ -5,12 +5,7 @@
 controller classes. These are calculated per iteration by the
 :class:`MetricsTracker` class.
 """
-<<<<<<< HEAD
 
-from __future__ import annotations
-
-=======
->>>>>>> eef40f2d
 import itertools
 from contextlib import contextmanager
 from typing import TYPE_CHECKING, Callable, Optional
