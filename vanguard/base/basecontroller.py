--- conflicted
+++ resolved
@@ -546,21 +546,14 @@
         mean, covar = posterior.distribution.mean, posterior.distribution.covariance_matrix
 
         shape_mapping = {
-<<<<<<< HEAD
-            (1, 2): (x.shape[0],),  # single MultivariateNormal
-            (2, 2): (x.shape[0], mean.shape[-1]),  # single MultitaskMultivariateNormal
-            (2, 3): (x.shape[0],),  # batch of MultivariateNormals
-            (3, 3): (x.shape[0], mean.shape[-1]),  # batch of MultitaskMultivariateNormals
-            (2, 4): (
-                x.shape[0],
-                mean.shape[-1],
-            ),  # batch of ... (this is the noise shape in DirichletKernelMulticlassClassification)
-=======
             (1, 2): (x.shape[0],),  # Single MultivariateNormal
             (2, 2): (x.shape[0], mean.shape[-1]),  # Single MultitaskMultivariateNormal
             (2, 3): (x.shape[0],),  # Batch of MultivariateNormals
             (3, 3): (x.shape[0], mean.shape[-1]),  # Batch of MultitaskMultivariateNormals
->>>>>>> debbcfc7
+            (2, 4): (
+                x.shape[0],
+                mean.shape[-1],
+            ),  # Batch of ... (this is the noise shape in DirichletKernelMulticlassClassification)
         }
 
         try:
