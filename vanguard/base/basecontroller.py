--- conflicted
+++ resolved
@@ -125,15 +125,9 @@
         # problems they will be integers
         y_dtype = torch.int if torch.as_tensor(train_y).dtype == torch.int else torch.float
         if train_y.ndim == 1:
-<<<<<<< HEAD
-            self.train_y = torch.tensor(train_y, dtype=self.dtype, device=self.device).unsqueeze(1)
-        else:
-            self.train_y = torch.tensor(train_y, dtype=self.dtype, device=self.device)
-=======
             self.train_y = torch.tensor(train_y, dtype=y_dtype, device=self.device).unsqueeze(1)
         else:
             self.train_y = torch.tensor(train_y, dtype=y_dtype, device=self.device)
->>>>>>> debbcfc7
 
         # pylint: disable-next=invalid-name
         self.N, self.dim, *_ = self.train_x.shape
@@ -161,11 +155,7 @@
             likelihood_class, **all_likelihood_params_as_kwargs
         )
 
-<<<<<<< HEAD
-        # janky fix for gpytorch bug(?)
-=======
         # Janky fix for gpytorch bug(?)
->>>>>>> debbcfc7
         if isinstance(self.likelihood, _OneDimensionalLikelihood):
             self.likelihood.quadrature.locations = self.likelihood.quadrature.locations.to(self.device)
             self.likelihood.quadrature.weights = self.likelihood.quadrature.weights.to(self.device)
