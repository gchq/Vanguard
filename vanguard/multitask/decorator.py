--- conflicted
+++ resolved
@@ -4,26 +4,18 @@
 The :class:`~vanguard.multitask.decorator.Multitask` decorator
 converts a controller class into a multitask controller.
 """
-<<<<<<< HEAD
-
 from typing import Any, Dict, Optional, Type, TypeVar
 
 import torch
 from gpytorch.kernels import Kernel, MultitaskKernel
 from gpytorch.means import ConstantMean, Mean, MultitaskMean
 from torch import Tensor
-=======
-import torch
-from gpytorch.kernels import MultitaskKernel
-from gpytorch.means import ConstantMean, MultitaskMean
->>>>>>> cf6e7fd7
 
 from ..base import GPController
 from ..decoratorutils import Decorator, process_args, wraps_class
 from ..variational import VariationalInference
 from .kernel import BatchCompatibleMultitaskKernel
-from .models import (independent_variational_multitask_model,
-                     lmc_variational_multitask_model, multitask_model)
+from .models import independent_variational_multitask_model, lmc_variational_multitask_model, multitask_model
 
 ControllerT = TypeVar("ControllerT", bound=GPController)
 T = TypeVar("T")
