# © Crown Copyright GCHQ
#
# Licensed under the GNU General Public License, version 3 (the "License");
# you may not use this file except in compliance with the License.
# You may obtain a copy of the License at
#
# https://www.gnu.org/licenses/gpl-3.0.en.html
#
# Unless required by applicable law or agreed to in writing, software
# distributed under the License is distributed on an "AS IS" BASIS,
# WITHOUT WARRANTIES OR CONDITIONS OF ANY KIND, either express or implied.
# See the License for the specific language governing permissions and
# limitations under the License.

"""
Contains the DirichletKernelMulticlassClassification decorator.
"""

from typing import Any, Tuple, Type, TypeVar, Union

import numpy as np
import numpy.typing
import torch
from torch import Tensor

from vanguard import utils
from vanguard.base import GPController
from vanguard.classification.likelihoods import DirichletKernelClassifierLikelihood
from vanguard.classification.mixin import Classification, ClassificationMixin
from vanguard.classification.models import InertKernelModel
from vanguard.decoratorutils import Decorator, process_args, wraps_class

ControllerT = TypeVar("ControllerT", bound=GPController)
SAMPLE_DIM, TASK_DIM = 0, 2


class DirichletKernelMulticlassClassification(Decorator):
    """
    Implements multiclass classification using a Dirichlet kernel method.

    Based on the paper :cite:`MacKenzie14`.

    .. warning::
        Fuzzy classification (with `classify_fuzzy_points`) is not supported.

    :Example:
        >>> from gpytorch.kernels import RBFKernel, ScaleKernel
        >>> import numpy as np
        >>> from vanguard.classification.likelihoods import (DirichletKernelClassifierLikelihood,
        ...                                                  GenericExactMarginalLogLikelihood)
        >>> from vanguard.vanilla import GaussianGPController
        >>>
        >>> @DirichletKernelMulticlassClassification(num_classes=3, ignore_methods=("__init__",))
        ... class MulticlassClassifier(GaussianGPController):
        ...     pass
        >>>
        >>> class Kernel(ScaleKernel):
        ...     def __init__(self) -> None:
        ...         super().__init__(RBFKernel())
        >>>
        >>> train_x = np.array([0, 0.1, 0.45, 0.55, 0.9, 1])
        >>> train_y = np.array([0, 0, 1, 1, 2, 2])
        >>>
        >>> gp = MulticlassClassifier(train_x, train_y, Kernel, y_std=0.0,
        ...                           likelihood_class=DirichletKernelClassifierLikelihood,
        ...                           marginal_log_likelihood_class=GenericExactMarginalLogLikelihood)
        >>> loss = gp.fit(100)
        >>>
        >>> test_x = np.array([0.05, 0.5, 0.95])
        >>> predictions, probs = gp.classify_points(test_x)
        >>> predictions.tolist()
        [0, 1, 2]
    """

    def __init__(self, num_classes: int, **kwargs: Any) -> None:
        """
        Initialise self.

        :param num_classes: The number of target classes.
        :param kwargs: Keyword arguments passed to :class:`~vanguard.decoratorutils.basedecorator.Decorator`.
        """
        self.num_classes = num_classes
        super().__init__(framework_class=GPController, required_decorators={}, **kwargs)

    def _decorate_class(self, cls: Type[ControllerT]) -> Type[ControllerT]:
        num_classes = self.num_classes

        @Classification()
        @wraps_class(cls)
        class InnerClass(cls, ClassificationMixin):
            gp_model_class = InertKernelModel

            def __init__(self, *args: Any, **kwargs: Any) -> None:
                all_parameters_as_kwargs = process_args(super().__init__, *args, **kwargs)
                self.rng = utils.optional_random_generator(all_parameters_as_kwargs.pop("rng", None))

                likelihood_class = all_parameters_as_kwargs.pop("likelihood_class")
                if not issubclass(likelihood_class, DirichletKernelClassifierLikelihood):
                    raise ValueError(
                        "The class passed to `likelihood_class` must be a subclass of "
                        f"{DirichletKernelClassifierLikelihood.__name__}."
                    )

                train_y = all_parameters_as_kwargs.pop("train_y")

                likelihood_kwargs = all_parameters_as_kwargs.pop("likelihood_kwargs", {})
                model_kwargs = all_parameters_as_kwargs.pop("gp_kwargs", {})

                targets = torch.as_tensor(train_y, device=self.device, dtype=torch.int64)
                likelihood_kwargs["targets"] = targets
                likelihood_kwargs["num_classes"] = num_classes
                model_kwargs["num_classes"] = num_classes

                super().__init__(
                    train_y=train_y,
                    likelihood_class=likelihood_class,
                    likelihood_kwargs=likelihood_kwargs,
                    gp_kwargs=model_kwargs,
                    rng=self.rng,
                    **all_parameters_as_kwargs,
                )

            def classify_points(
                self, x: Union[float, numpy.typing.NDArray[np.floating], Tensor]
            ) -> Tuple[Tensor, Tensor]:
                """Classify points."""
                x = torch.as_tensor(x)
                means_as_floats, _ = super().predictive_likelihood(x).prediction()
                return self._get_predictions_from_prediction_means(means_as_floats)

            # TODO: original code throws an error - see linked issue
            # https://github.com/gchq/Vanguard/issues/288
            def classify_fuzzy_points(
                self,
                x: Union[float, numpy.typing.NDArray[np.floating], Tensor],
                x_std: Union[float, numpy.typing.NDArray[np.floating], Tensor],
            ) -> Tuple[Tensor, Tensor]:
                """Classify fuzzy points."""
<<<<<<< HEAD
                msg = "Fuzzy classification is not supported for DirichletKernelMulticlassClassification."
                raise NotImplementedError(msg)
                # means_as_floats, _ = super().fuzzy_predictive_likelihood(x, x_std).prediction()
                # return self._get_predictions_from_prediction_means(means_as_floats)
=======
                x = torch.as_tensor(x)
                x_std = torch.as_tensor(x_std)
                means_as_floats, _ = super().fuzzy_predictive_likelihood(x, x_std).prediction()
                return self._get_predictions_from_prediction_means(means_as_floats)
>>>>>>> debbcfc7

            @staticmethod
            def _get_predictions_from_prediction_means(
                means: Union[float, numpy.typing.NDArray[np.floating], Tensor],
            ) -> Tuple[Tensor, Tensor]:
                """
                Get the predictions and certainty probabilities from predictive likelihood means.

                :param means: The prediction means in the range [0, 1].
                :returns: The predicted class labels, and the certainty probabilities.
                """
                means = torch.as_tensor(means)
                certainty, prediction = torch.max(means, dim=1)
                return prediction, certainty

        return InnerClass<|MERGE_RESOLUTION|>--- conflicted
+++ resolved
@@ -136,17 +136,12 @@
                 x_std: Union[float, numpy.typing.NDArray[np.floating], Tensor],
             ) -> Tuple[Tensor, Tensor]:
                 """Classify fuzzy points."""
-<<<<<<< HEAD
+                # x = torch.as_tensor(x)
+                # x_std = torch.as_tensor(x_std)
+                # means_as_floats, _ = super().fuzzy_predictive_likelihood(x, x_std).prediction()
+                # return self._get_predictions_from_prediction_means(means_as_floats)
                 msg = "Fuzzy classification is not supported for DirichletKernelMulticlassClassification."
                 raise NotImplementedError(msg)
-                # means_as_floats, _ = super().fuzzy_predictive_likelihood(x, x_std).prediction()
-                # return self._get_predictions_from_prediction_means(means_as_floats)
-=======
-                x = torch.as_tensor(x)
-                x_std = torch.as_tensor(x_std)
-                means_as_floats, _ = super().fuzzy_predictive_likelihood(x, x_std).prediction()
-                return self._get_predictions_from_prediction_means(means_as_floats)
->>>>>>> debbcfc7
 
             @staticmethod
             def _get_predictions_from_prediction_means(
