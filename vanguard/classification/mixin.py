"""
Easily enable classification within a decorator.

The return classes of all classification decorators have a distinct structure
in which the standard prediction methods are unavailable. Instead, controllers
will have meth:`~ClassificationMixin.classify_points` and
meth:`~ClassificationMixin.classify_fuzzy_points` which should be used.
When creating new decorators, include the class:`ClassificationMixin` as a
mixin for the inner class which will be returned to enable this.
"""
import numpy as np
from typing import NoReturn


class ClassificationMixin:
    """
    Converts a decorator class to expect a classification task.

    When used as a mixin for the output of classification decorators, this class
    automatically 'closes' the standard posterior methods and adds the framework
    for the meth:`classify_points` and meth:`classify_fuzzy_points` methods.
    """
    def classify_points(self, x: np.typing.ArrayLike[float]) -> tuple[np.ndarray[int], np.ndarray[float]]:
        """
        Classify points.

        :param x: (n_preds, n_features) The predictive inputs.
        :returns: (``predictions``, ``certainties``) where:

            * ``predictions``: (n_preds,) The posterior predicted classes.
            * ``certainties``: (n_preds,) The posterior predicted class probabilities.
        """
        raise NotImplementedError

    def classify_fuzzy_points(self, x: np.typing.ArrayLike[float], x_std: np.typing.ArrayLike[float]) -> tuple[np.ndarray[int], np.ndarray[float]]:
        """
        Classify fuzzy points.

        :param x: (n_preds, n_features) The predictive inputs.
        :param x_std: The input noise standard deviations:

            * array_like[float]: (n_features,) The standard deviation per input dimension for the predictions,
            * float: Assume homoskedastic noise.

        :returns: (``predictions``, ``certainties``) where:

            * ``predictions``: (n_preds,) The posterior predicted classes.
            * ``certainties``: (n_preds,) The posterior predicted class probabilities.
        """
        raise NotImplementedError

<<<<<<< HEAD
    def posterior_over_point(self, x):
        """Use meth:`classify_points` instead."""
        raise TypeError("The 'classify_points' method should be used instead.")

    def posterior_over_fuzzy_point(self, x, x_std):
        """Use meth:`classify_fuzzy_points` instead."""
        raise TypeError("The 'classify_fuzzy_points' method should be used instead.")

    def predictive_likelihood(self, x):
        """Use meth:`classify_points` instead."""
        raise TypeError("The 'classify_points' method should be used instead.")

    def fuzzy_predictive_likelihood(self, x, x_std):
        """Use meth:`classify_fuzzy_points` instead."""
=======
    def posterior_over_point(self, x: np.typing.ArrayLike[float]) -> NoReturn:
        """Use :py:meth:`classify_points` instead."""
        raise TypeError("The 'classify_points' method should be used instead.")

    def posterior_over_fuzzy_point(self, x: np.typing.ArrayLike[float], x_std: np.typing.ArrayLike[float]) -> NoReturn:
        """Use :py:meth:`classify_fuzzy_points` instead."""
        raise TypeError("The 'classify_fuzzy_points' method should be used instead.")

    def predictive_likelihood(self, x: np.typing.ArrayLike[float]) -> NoReturn:
        """Use :py:meth:`classify_points` instead."""
        raise TypeError("The 'classify_points' method should be used instead.")

    def fuzzy_predictive_likelihood(self, x: np.typing.ArrayLike[float], x_std: np.typing.ArrayLike[float]) -> NoReturn:
        """Use :py:meth:`classify_fuzzy_points` instead."""
>>>>>>> 4087ec11
        raise TypeError("The 'classify_fuzzy_points' method should be used instead.")<|MERGE_RESOLUTION|>--- conflicted
+++ resolved
@@ -49,35 +49,18 @@
         """
         raise NotImplementedError
 
-<<<<<<< HEAD
-    def posterior_over_point(self, x):
+    def posterior_over_point(self, x: np.typing.ArrayLike[float]) -> NoReturn:
         """Use meth:`classify_points` instead."""
         raise TypeError("The 'classify_points' method should be used instead.")
 
-    def posterior_over_fuzzy_point(self, x, x_std):
+    def posterior_over_fuzzy_point(self, x: np.typing.ArrayLike[float], x_std: np.typing.ArrayLike[float]) -> NoReturn:
         """Use meth:`classify_fuzzy_points` instead."""
         raise TypeError("The 'classify_fuzzy_points' method should be used instead.")
 
-    def predictive_likelihood(self, x):
+    def predictive_likelihood(self, x: np.typing.ArrayLike[float]) -> NoReturn:
         """Use meth:`classify_points` instead."""
         raise TypeError("The 'classify_points' method should be used instead.")
 
-    def fuzzy_predictive_likelihood(self, x, x_std):
+    def fuzzy_predictive_likelihood(self, x: np.typing.ArrayLike[float], x_std: np.typing.ArrayLike[float]) -> NoReturn:
         """Use meth:`classify_fuzzy_points` instead."""
-=======
-    def posterior_over_point(self, x: np.typing.ArrayLike[float]) -> NoReturn:
-        """Use :py:meth:`classify_points` instead."""
-        raise TypeError("The 'classify_points' method should be used instead.")
-
-    def posterior_over_fuzzy_point(self, x: np.typing.ArrayLike[float], x_std: np.typing.ArrayLike[float]) -> NoReturn:
-        """Use :py:meth:`classify_fuzzy_points` instead."""
-        raise TypeError("The 'classify_fuzzy_points' method should be used instead.")
-
-    def predictive_likelihood(self, x: np.typing.ArrayLike[float]) -> NoReturn:
-        """Use :py:meth:`classify_points` instead."""
-        raise TypeError("The 'classify_points' method should be used instead.")
-
-    def fuzzy_predictive_likelihood(self, x: np.typing.ArrayLike[float], x_std: np.typing.ArrayLike[float]) -> NoReturn:
-        """Use :py:meth:`classify_fuzzy_points` instead."""
->>>>>>> 4087ec11
         raise TypeError("The 'classify_fuzzy_points' method should be used instead.")