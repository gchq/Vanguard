"""
Contains model classes to enable classification in Vanguard.
"""
import warnings
from typing import Optional

import gpytorch
import torch
from gpytorch import settings
from gpytorch.lazy import DiagLazyTensor
from gpytorch.means import ZeroMean
from gpytorch.models import ExactGP
from gpytorch.utils.warnings import GPInputWarning

from vanguard.models import ExactGPModel


class DummyKernelDistribution:
    """
    A dummy distribution to hold a kernel matrix and some one-hot labels.
    """

    def __init__(self, labels: torch.Tensor, kernel: torch.Tensor):
        """
        Initialise self.

        :param labels: The one-hot labels.
        :param kernel: The kernel matrix.
        """
        self.labels = labels
        self.kernel = kernel
        self.mean = self.kernel @ self.labels.evaluate()
        self.covariance_matrix = torch.zeros_like(self.mean)

    def add_jitter(self, *args, **kwargs):
        return self


class InertKernelModel(ExactGPModel):
    """
    An inert model wrapping a kernel matrix.

    Uses a given kernel for prior and posterior and returns a dummy distribution holding the
    kernel matrix.
    """

    def __init__(
<<<<<<< HEAD
            self, train_inputs: Optional[torch.Tensor], train_targets: Optional[torch.Tensor],
            covar_module: gpytorch.kernels.Kernel, mean_module: Optional[gpytorch.means.Mean],
            likelihood: gpytorch.likelihoods.Likelihood, num_classes: int
=======
        self,
        train_inputs: torch.Tensor,
        train_targets: torch.Tensor,
        covar_module: gpytorch.kernels.Kernel,
        mean_module: gpytorch.means.Mean,
        likelihood: gpytorch.likelihoods.Likelihood,
        num_classes: int,
>>>>>>> eef40f2d
    ):
        """
        Initialise self.

        :param train_inputs: (n_samples, n_features) The training inputs (features).
        :param train_targets: (n_samples,) The training targets (response).
        :param covar_module:  The prior kernel function to use.
        :param mean_module: Not used, remaining in the signature for compatibility.
        :param likelihood:  Likelihood to use with model.
        :param num_classes: The number of classes to use.
        """
        super(ExactGP, self).__init__()

        if train_inputs is None:
            self.train_inputs = None
            self.train_targets = None
        else:
            if torch.is_tensor(train_inputs):
                train_inputs = (train_inputs,)
            try:
                self.train_inputs = tuple(tri.unsqueeze(-1) if tri.ndimension() == 1 else tri for tri in train_inputs)
            except AttributeError as exc:
                raise TypeError("Train inputs must be a tensor, or a list/tuple of tensors") from exc
            self.train_targets = train_targets

        self.prediction_strategy = None
        self.n_classes = num_classes
        self.covar_module = covar_module
        self.mean_module = ZeroMean()
        self.likelihood = likelihood

    def train(self, mode: bool = True) -> ExactGPModel:
        """Set to training mode, if data is not None."""
        if mode is True and (self.train_inputs is None or self.train_targets is None):
            raise RuntimeError(
                "train_inputs, train_targets cannot be None in training mode. "
                "Call .eval() for prior predictions, or call .set_train_data() to add training data."
            )
        return super().train(mode)

    def _label_tensor(self, targets: torch.Tensor) -> torch.Tensor:
        return DiagLazyTensor(torch.ones(self.n_classes))[targets.long()]

    def __call__(self, *args, **kwargs) -> DummyKernelDistribution:
        train_inputs = list(self.train_inputs) if self.train_inputs is not None else []
        inputs = [arg.unsqueeze(-1) if arg.ndimension() == 1 else arg for arg in args]

        input_equals_training_inputs = all(
            torch.equal(train_input, input) for train_input, input in zip(train_inputs, inputs)
        )

        if self.training:
            if settings.debug.on() and not input_equals_training_inputs:
                raise RuntimeError("You must train on the training inputs!")
            kernel_matrix = self.covar_module(*inputs)

        elif settings.prior_mode.on() or self.train_inputs is None or self.train_targets is None:
            kernel_matrix = self.covar_module(*args)

        else:
            if settings.debug.on() and input_equals_training_inputs:
                warnings.warn(
                    "The input matches the stored training data. Did you forget to call model.train()?",
                    GPInputWarning,
                )

            kernel_matrix = self.covar_module(*inputs, *train_inputs)

        return DummyKernelDistribution(self._label_tensor(self.train_targets), kernel_matrix)<|MERGE_RESOLUTION|>--- conflicted
+++ resolved
@@ -45,19 +45,13 @@
     """
 
     def __init__(
-<<<<<<< HEAD
-            self, train_inputs: Optional[torch.Tensor], train_targets: Optional[torch.Tensor],
-            covar_module: gpytorch.kernels.Kernel, mean_module: Optional[gpytorch.means.Mean],
-            likelihood: gpytorch.likelihoods.Likelihood, num_classes: int
-=======
         self,
-        train_inputs: torch.Tensor,
-        train_targets: torch.Tensor,
+        train_inputs: Optional[torch.Tensor],
+        train_targets: Optional[torch.Tensor],
         covar_module: gpytorch.kernels.Kernel,
-        mean_module: gpytorch.means.Mean,
+        mean_module: Optional[gpytorch.means.Mean],
         likelihood: gpytorch.likelihoods.Likelihood,
         num_classes: int,
->>>>>>> eef40f2d
     ):
         """
         Initialise self.
