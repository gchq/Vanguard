--- conflicted
+++ resolved
@@ -2,11 +2,7 @@
 Contains some multitask classification likelihoods.
 """
 
-<<<<<<< HEAD
 from typing import Any, Optional, Union
-=======
-from typing import Optional, Union
->>>>>>> 0964dc38
 
 import gpytorch.distributions
 import numpy as np
@@ -192,12 +188,7 @@
         elif is_marginal:
             return self.marginal(input, *args, **kwargs)
         else:
-<<<<<<< HEAD
-            # TODO: this should probably be a TypeError instead
-            raise RuntimeError(
-=======
             raise TypeError(
->>>>>>> 0964dc38
                 "Likelihoods expects a DummyKernelDistribution input to make marginal predictions, or a "
                 f"torch.Tensor for conditional predictions. Got a {type(input).__name__}"
             )
