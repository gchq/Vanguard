"""
Contains some multitask classification likelihoods.
"""
import gpytorch.distributions
from gpytorch import ExactMarginalLogLikelihood
from gpytorch.constraints import Positive
from gpytorch.lazy import DiagLazyTensor
from gpytorch.likelihoods import BernoulliLikelihood
from gpytorch.likelihoods import SoftmaxLikelihood as _SoftmaxLikelihood
from gpytorch.likelihoods.likelihood import _OneDimensionalLikelihood
from gpytorch.likelihoods.noise_models import MultitaskHomoskedasticNoise
import torch
import numpy as np

from .models import DummyKernelDistribution
from typing import Union, Optional, NoReturn


class DummyNoise:
    """
    Provides a dummy wrapper around a tensor so that the tensor can be accessed as the noise property of the class.
    """
    def __init__(self, value: Optional[np.typing.ArrayLike[float]]):
        """
        Initialise self.

        :param value: Always returned by the attr:noise property.
        """
        self.value = value

    @property
    def noise(self) -> Optional[np.typing.ArrayLike[float]]:
        return self.value


class MultitaskBernoulliLikelihood(BernoulliLikelihood):
    """
    A very simple extension of class:`gpytorch.likelihoods.BernoulliLikelihood`.

    Provides an improper likelihood over multiple independent Bernoulli distributions.
    """
    def __init__(self, *args, **kwargs):
        """
        Initialise self and ignore the num_tasks kwarg that may be passed to multi-task likelihoods.
        """
        kwargs.pop("num_classes", None)
        kwargs.pop("num_tasks", None)
        super().__init__(*args, **kwargs)

    def log_marginal(self, observations: torch.Tensor, function_dist: gpytorch.distributions.Distribution, *args, **kwargs):
        """Compute the log probability sum summing the log probabilities over the tasks."""
        return super().log_prob(observations, function_dist, *args, **kwargs).sum(dim=-1)

    def expected_log_prob(self, observations: torch.Tensor, function_dist: gpytorch.distributions.Distribution, *args, **kwargs):
        """Compute the expected log probability sum summing the expected log probabilities over the tasks."""
        return super().expected_log_prob(observations, function_dist, *args, **kwargs).sum(dim=-1)


class SoftmaxLikelihood(_SoftmaxLikelihood):
    """
    Superficial wrapper around the GPyTorch class:`gpytorch.likelihoods.SoftmaxLikelihood`.

    This wrapper allows the arg names more consistent with other likelihoods.
    """
    def __init__(self, *args, num_classes: Optional[int] = None, num_tasks: Optional[int] = None, **kwargs):
        r"""
        Initialise self.

<<<<<<< HEAD
        :param args: For full signature, see class:`gpytorch.likelihoods.SoftmaxLikelihood`.
        :param int,None num_classes: The number of target classes.
        :param int num_tasks: Dimensionality of latent function :math:`\mathbf f`.
        :param kwargs: For full signature, see class:`gpytorch.likelihoods.SoftmaxLikelihood`.
=======
        :param args: For full signature, see :py:class:`gpytorch.likelihoods.SoftmaxLikelihood`.
        :param num_classes: The number of target classes.
        :param num_tasks: Dimensionality of latent function :math:`\mathbf f`.
        :param kwargs: For full signature, see :py:class:`gpytorch.likelihoods.SoftmaxLikelihood`.
>>>>>>> 4087ec11
        """
        super().__init__(*args, num_classes=num_classes, num_features=num_tasks, **kwargs)


class DirichletKernelDistribution(torch.distributions.Dirichlet):
    """
    A pseudo Dirichlet distribution with the log probability modified to match that from [CITATION NEEDED]_.
    """
    def __init__(self, label_matrix: torch.Tensor, kernel_matrix: torch.Tensor, alpha: float):
        """
        Initialise self.

        :param torch.Tensor label_matrix: (``n_data_points``,``n_classes``) A binary indicator matrix encoding the class
                                                                            to which each data point belongs.
        :param kernel_matrix: (``n_data_points``,``n_data_points``) The evaluated kernel matrix.
        :param alpha: (``n_classes``,) The Dirichlet prior concentration parameters.
        """
        self.label_matrix = label_matrix
        self.kernel_matrix = kernel_matrix
        self.alpha = alpha

        concentration = (self.kernel_matrix @ self.label_matrix + torch.unsqueeze(self.alpha, 0)).evaluate()
        super().__init__(concentration)

    def log_prob(self, value: torch.Tensor) -> torch.Tensor:
        one_hot_values = DiagLazyTensor(torch.ones(self.label_matrix.shape[1]))[value.long()]
        all_class_grouped_kernel_entries = (self.kernel_matrix @ one_hot_values + torch.unsqueeze(self.alpha, 0))
        relevant_logits = all_class_grouped_kernel_entries.evaluate().log() * one_hot_values.evaluate()
        partition_function = (self.alpha.sum() + self.kernel_matrix.sum(dim=-1)).log()
        return relevant_logits.sum() - partition_function.sum()


class DirichletKernelClassifierLikelihood(_OneDimensionalLikelihood):
    """
    A pseudo Dirichlet likelihood matching the approximation in [CITATION NEEDED]_.
    """
    def __init__(self, num_classes: int , alpha: Optional[np.typing.array_like[float]] = None, learn_alpha: bool = False, **kwargs):
        """
        Initialise self.

        :param num_classes: The number of classes in the data.
        :param alpha: The Dirichlet prior concentration. If a float will be assumed
                                                    homogenous.
        :param learn_alpha: If to learn the Dirichlet prior concentration as a parameter.
        """
        super().__init__()
        self.n_classes = num_classes
        if alpha is None:
            self._alpha_var = torch.ones(self.n_classes)
        else:
            self._alpha_var = torch.as_tensor(alpha) * torch.ones(self.n_classes)

        if learn_alpha:
            alpha_prior = kwargs.get("alpha_prior", None)
            alpha_constraint = kwargs.get("alpha_constraint", Positive())
            alpha_val = self._alpha_var.clone()
            self._alpha_var = MultitaskHomoskedasticNoise(num_classes, noise_constraint=alpha_constraint,
                                                          noise_prior=alpha_prior)
            self._alpha_var.initialize(noise=alpha_val)
        else:
            self._alpha_var = DummyNoise(self._alpha_var)

    @property
    def alpha(self) -> Optional[np.typing.ArrayLike[float]]:
        return self._alpha_var.noise

    def forward(self, function_samples: torch.Tensor, **kwargs) -> None:
        return None

    def log_marginal(self, observations: torch.Tensor, function_dist: gpytorch.distributions.Distribution, **kwargs) -> torch.Tensor:
        marginal = self.marginal(function_dist, **kwargs)
        return marginal.log_prob(observations)

    def marginal(self, function_dist: gpytorch.distributions.Distribution, *args, **kwargs) -> DirichletKernelDistribution:
        return DirichletKernelDistribution(function_dist.labels, function_dist.kernel,  self.alpha)

    def __call__(self, input: Union[torch.Tensor, DummyKernelDistribution], *args, **kwargs) -> torch.distributions.Distribution:
        is_conditional = torch.is_tensor(input)
        is_marginal = isinstance(input, DummyKernelDistribution)

        if is_conditional:
            return super().__call__(input, *args, **kwargs)
        elif is_marginal:
            return self.marginal(input, *args, **kwargs)
        else:
            raise RuntimeError(
                "Likelihoods expects a DummyKernelDistribution input to make marginal predictions, or a "
                f"torch.Tensor for conditional predictions. Got a {type(input).__name__}"
            )


class GenericExactMarginalLogLikelihood(ExactMarginalLogLikelihood):
    """
    A lightweight modification of class:`gpytorch.mlls.ExactMarginalLogLikelihood`.

    This removes some RuntimeErrors that prevent use with non-Gaussian likelihoods even when it is possible to do so.
    """
    def __init__(self, likelihood: gpytorch.likelihoods.GaussianLikelihood, model: gpytorch.models.ExactGP) -> None:
        """
        Initialise self.

        :param likelihood: The Gaussian likelihood for the model.
        :param model: The exact GP .
        """
        super(ExactMarginalLogLikelihood, self).__init__(likelihood, model)

    def forward(self, function_dist: gpytorch.distributions.MultivariateNormal, target: torch.Tensor, *params) -> torch.Tensor:
        r"""
        Compute the MLL given :math:`p(\mathbf f)` and :math:`\mathbf y`.

        :param function_dist: :math:`p(\mathbf f)` the outputs of the latent function (the :obj:`gpytorch.models.ExactGP`)
        :param target: :math:`\mathbf y` The target values
        :return: Exact MLL. Output shape corresponds to batch shape of the model/input data.
        """
        output = self.likelihood(function_dist, *params)
        log_prob_of_marginal = output.log_prob(target)
        res = self._add_other_terms(log_prob_of_marginal, params)

        num_data = target.size(-1)
        scaled_data = res.div_(num_data)
        return scaled_data<|MERGE_RESOLUTION|>--- conflicted
+++ resolved
@@ -66,17 +66,10 @@
         r"""
         Initialise self.
 
-<<<<<<< HEAD
         :param args: For full signature, see class:`gpytorch.likelihoods.SoftmaxLikelihood`.
-        :param int,None num_classes: The number of target classes.
-        :param int num_tasks: Dimensionality of latent function :math:`\mathbf f`.
-        :param kwargs: For full signature, see class:`gpytorch.likelihoods.SoftmaxLikelihood`.
-=======
-        :param args: For full signature, see :py:class:`gpytorch.likelihoods.SoftmaxLikelihood`.
         :param num_classes: The number of target classes.
         :param num_tasks: Dimensionality of latent function :math:`\mathbf f`.
-        :param kwargs: For full signature, see :py:class:`gpytorch.likelihoods.SoftmaxLikelihood`.
->>>>>>> 4087ec11
+        :param kwargs: For full signature, see class:`gpytorch.likelihoods.SoftmaxLikelihood`.
         """
         super().__init__(*args, num_classes=num_classes, num_features=num_tasks, **kwargs)
 
