--- conflicted
+++ resolved
@@ -68,7 +68,6 @@
         :param num_mc_samples: The number of Monte Carlo samples to use when approximating
                                     intractable integrals in the variational ELBO and the
                                     predictive posterior.
-<<<<<<< HEAD
         :param temperature: The (inverse) scale for tempering the posterior, for balancing
                                     exploration and exploitation of the target distribution.
                                     If None, it's set automatically using a trace rescaling heuristic
@@ -76,11 +75,6 @@
                                     of the Hessian. For eigenvalues below this cutoff, the Hessian
                                     inverse eigenvalues are set to a fixed small jitter value.
         :param kwargs: Keyword arguments passed to :py:class:`~vanguard.decoratorutils.basedecorator.Decorator`.
-=======
-        :param gpytorch.variational._VariationalDistribution,None variational_distribution_class:
-            The variational distribution to use for the raw hyperparameters' posterior. Defaults
-            to :class:`~gpytorch.variational.CholeskyVariationalDistribution`.
->>>>>>> da85e675
         """
         super().__init__(num_mc_samples=num_mc_samples, **kwargs)
         self.temperature = temperature
