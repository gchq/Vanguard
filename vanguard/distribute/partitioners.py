--- conflicted
+++ resolved
@@ -172,12 +172,8 @@
         Initialise self.
 
         :param train_x: The mean of the inputs.
-<<<<<<< HEAD
-        :param kernel: The kernel to use for constructing the similarity matrix in kmedoids.
-=======
         :param kernel: The kernel to use for constructing the
                 similarity matrix in KMedoids.
->>>>>>> 3b58b2fe
         :param n_experts: The number of partitions in which to split the data. Defaults to 2.
         :param communication: If True, A communications expert will be included. Defaults to False.
         :param seed: The seed for the random state. Defaults to 42.
@@ -187,13 +183,8 @@
 
     def _create_cluster_partition(self, n_clusters: int) -> List[List[int]]:
         dist_matrix = self._construct_distance_matrix()
-<<<<<<< HEAD
-        clusterer = _KMedoids(n_clusters=n_clusters, metric='precomputed', random_state=self.seed)
-        labels = np.asarray(clusterer.fit(dist_matrix).labels_, dtype=int)
-=======
         clusterer = _KMedoids(n_clusters=n_clusters, metric="precomputed", random_state=self.seed)
         labels = clusterer.fit(dist_matrix).labels_
->>>>>>> 3b58b2fe
         partition = self._group_indices_by_label(labels)
         return partition
 
