# © Crown Copyright GCHQ
#
# Licensed under the GNU General Public License, version 3 (the "License");
# you may not use this file except in compliance with the License.
# You may obtain a copy of the License at
#
# https://www.gnu.org/licenses/gpl-3.0.en.html
#
# Unless required by applicable law or agreed to in writing, software
# distributed under the License is distributed on an "AS IS" BASIS,
# WITHOUT WARRANTIES OR CONDITIONS OF ANY KIND, either express or implied.
# See the License for the specific language governing permissions and
# limitations under the License.

"""
Partitioners are responsible for separating the training data into subsets to be assigned to each expert controller.
"""

from collections import defaultdict
from typing import Iterable, List, Optional, Union

import gpytorch.kernels
import kmedoids
import matplotlib.pyplot as plt
import numpy as np
import sklearn.cluster
import sklearn.manifold
import torch
from matplotlib.colors import Colormap
from numpy.typing import NDArray
from torch import Tensor

from vanguard import utils


# TODO: should this be an abstract base class?
# https://github.com/gchq/Vanguard/issues/198
# TODO: Should we make BasePartitioner generic in the NDArray dtype?
# https://github.com/gchq/Vanguard/issues/198
class BasePartitioner:
    """
    Generate a partition over index space using various methods. All partitioners should inherit from this class.

    :param train_x: The mean of the inputs.
    :param n_experts: The number of partitions in which to split the data. Defaults to 3.
    :param communication: If True, A communications expert will be included. Defaults to False.
    :param rng: Generator instance used to generate random numbers.
    """

    _can_handle_higher_rank_features = False
    """Whether this partitioner class can handle features that are not 1-dimensional."""

    def __init__(
        self,
        train_x: Union[Tensor, NDArray[np.floating], NDArray[np.integer]],
        n_experts: int = 3,
        communication: bool = False,
        rng: Optional[np.random.Generator] = None,
    ) -> None:
        """
        Initialise the BasePartitioner class.
        """
        self.train_x = torch.as_tensor(train_x)
        self.n_experts = n_experts
        self.communication = communication
        self.rng = utils.optional_random_generator(rng)

        self.n_examples = self.train_x.shape[0]

    def create_partition(self) -> List[List[int]]:
        """
        Create a partition of ``self.train_x`` across ``self.n_experts``.

        :return: A partition of length ``self.n_experts``.
        """
        if self.communication:
            partition = self._create_cluster_communication_partition()
        else:
            partition = self._create_cluster_partition(self.n_experts)

        return partition

    def plot_partition(
        self, partition: List[List[int]], cmap: Optional[Union[str, Colormap]] = "Set3", **plot_kwargs
    ) -> None:
        """
        Plot a partition on a T-SNE graph.

        :param partition: List of data partitions to plot.
        :param cmap: Colormap to use for plotting.
        """
<<<<<<< HEAD
        embedding = sklearn.manifold.TSNE().fit_transform(self.train_x.detach().cpu().numpy())
=======
        embedding = sklearn.manifold.TSNE(random_state=self.rng.integers(2**32)).fit_transform(self.train_x)
>>>>>>> 20d808da

        colours = [-1 for _ in range(len(self.train_x))]
        for group_index, group in enumerate(partition):
            for data_point_index in group:
                colours[data_point_index] = group_index

        plt.scatter(embedding[:, 0], embedding[:, 1], c=colours, cmap=cmap, **plot_kwargs)

    def _create_cluster_partition(self, n_clusters: int) -> List[List[int]]:
        """
        Create the partition.

        :param n_clusters: The number of clusters.
        :return: A partition of shape (``n_clusters``, ``self.n_examples`` // ``n_clusters``).
        """
        # TODO: should this be an abstract method?
        # https://github.com/gchq/Vanguard/issues/198
        raise NotImplementedError

    def _create_cluster_communication_partition(self) -> List[List[int]]:
        """
        Create a partition with a communications expert.

        :return: A partition of length ``self.n_experts``.
        """
        size = self.n_examples // self.n_experts
        random_partition = self.rng.choice(self.n_examples, size=size, replace=False).tolist()
        cluster_partition = self._create_cluster_partition(self.n_experts - 1)

        for i in range(self.n_experts - 1):
            cluster_partition[i] = random_partition + cluster_partition[i]

        partition = [random_partition, *cluster_partition]

        return partition

    @staticmethod
    def _group_indices_by_label(labels: Iterable[int]) -> List[List[int]]:
        """
        Group the indices of the labels by their value.

        :param labels: An array of labels.
        :return: A list of values such that labels[groups[i][j]] == i for all j in groups[i].

        :Example:
            >>> labels = [1, 2, 3, 2, 1, 3, 0, 9]
            >>> BasePartitioner._group_indices_by_label(labels)
            [[6], [0, 4], [1, 3], [2, 5], [], [], [], [], [], [7]]
        """
        label_value_to_index = defaultdict(list)
        for label_index, label_value in enumerate(labels):
            label_value_to_index[label_value].append(label_index)

        groups = [label_value_to_index[value] for value in range(max(labels) + 1)]
        return groups


class RandomPartitioner(BasePartitioner):
    """
    Create a partition using random sampling.
    """

    def _create_cluster_partition(self, n_clusters: int) -> List[List[int]]:
        """
        Create the partition via uniform random sampling.

        :param n_clusters: The number of clusters.
        :return: A partition of shape (``n_clusters``, ``self.n_examples`` // ``n_clusters``).
        """
        size = (n_clusters, self.n_examples // n_clusters)
        partition = self.rng.choice(self.n_examples, size=size, replace=False).tolist()
        return partition


class KMeansPartitioner(BasePartitioner):
    """
    Create a partition using K-Means.
    """

    def _create_cluster_partition(self, n_clusters: int) -> List[List[int]]:
        """
        Create the partition by clustering the data using KMeans clustering.

        :param n_clusters: The number of clusters.
        :return: A partition of shape (``n_clusters``, ``self.n_examples`` // ``n_clusters``).
        """
        clusterer = sklearn.cluster.KMeans(n_clusters=n_clusters, random_state=self.rng.integers(0, (2**32 - 1)))
        labels = clusterer.fit(self.train_x.detach().cpu().numpy()).labels_
        partition = self._group_indices_by_label(labels)
        return partition


class MiniBatchKMeansPartitioner(BasePartitioner):
    """
    Create a partition using Mini-batch K-Means.
    """

    def _create_cluster_partition(self, n_clusters: int) -> List[List[int]]:
        """
        Create the partition by clustering the data using KMeans clustering, but processing data in batches.

        :param n_clusters: The number of clusters.
        :return: A partition of shape (``n_clusters``, ``self.n_examples`` // ``n_clusters``).
        """
        clusterer = sklearn.cluster.MiniBatchKMeans(
            n_clusters=n_clusters, random_state=self.rng.integers(0, (2**32 - 1))
        )
        labels = clusterer.fit(self.train_x).labels_
        partition = self._group_indices_by_label(labels)
        return partition


class KMedoidsPartitioner(BasePartitioner):
    """
    Create a partition using KMedoids with similarity defined by the kernel.

    :param train_x: The mean of the inputs.
    :param n_experts: The number of partitions in which to split the data. Defaults to 2.
    :param communication: If True, A communications expert will be included. Defaults to False.
    :param rng: Generator instance used to generate random numbers.
    :param kernel: The kernel to use for constructing the similarity matrix in KMedoids.

    :seealso: Clusters are computed using a :class:`kmedoids.KMedoids` object.
    """

    def __init__(
        self,
        train_x: Union[Tensor, NDArray[np.floating]],
        n_experts: int = 2,
        communication: bool = False,
        rng: Optional[np.random.Generator] = None,
        *,
        kernel: gpytorch.kernels.Kernel,
    ) -> None:
        """
        Initialise the KMedoidsPartitioner class.
        """
        if not isinstance(kernel, gpytorch.kernels.Kernel):
            msg = (
                f"Invalid kernel type - expected {gpytorch.kernels.Kernel.__qualname__}, "
                f"got {type(kernel).__qualname__}"
            )
            raise TypeError(msg)

        super().__init__(
            train_x=train_x, n_experts=n_experts, communication=communication, rng=utils.optional_random_generator(rng)
        )
        self.kernel = kernel

    def _create_cluster_partition(self, n_clusters: int) -> List[List[int]]:
        """
        Create the partition by clustering the data using KMedoids clustering.

        :param n_clusters: The number of clusters.
        :return: A partition of shape (``n_clusters``, ``self.n_examples`` // ``n_clusters``).
        """
        dist_matrix = self._construct_distance_matrix()
        clusterer = kmedoids.KMedoids(
            n_clusters=n_clusters, metric="precomputed", random_state=self.rng.integers(0, (2**32 - 1))
        )
        labels: NDArray = clusterer.fit(dist_matrix).labels_
        partition = self._group_indices_by_label(labels.astype(int))
        return partition

    def _construct_distance_matrix(self) -> NDArray[np.floating]:
        """
        Construct the distance matrix, where distance is judged by the kernel set at creation time.

        :return dist_matrix: The distance matrix. Note that this is returned as an `NDArray` as it is only ever used in
            the KMedoids clusterer; this is an exception to the usual rule of only returning `Tensor`s.

        .. warning::
            The affinity matrix takes up O(N^2) memory so can't be used for large ``train_x``.
        """
        # Code is a bit ugly here as we have to accept both Tensors and NDArrays, and then return only NDArrays
        x = torch.as_tensor(self.train_x)
        affinity_matrix = self.kernel(x).to_dense()  # to_dense as it may return a lazy LinearOperator
        dist_matrix = torch.exp(-affinity_matrix)
        return dist_matrix.detach().cpu().numpy()<|MERGE_RESOLUTION|>--- conflicted
+++ resolved
@@ -89,11 +89,9 @@
         :param partition: List of data partitions to plot.
         :param cmap: Colormap to use for plotting.
         """
-<<<<<<< HEAD
-        embedding = sklearn.manifold.TSNE().fit_transform(self.train_x.detach().cpu().numpy())
-=======
-        embedding = sklearn.manifold.TSNE(random_state=self.rng.integers(2**32)).fit_transform(self.train_x)
->>>>>>> 20d808da
+        embedding = sklearn.manifold.TSNE(random_state=self.rng.integers(2**32)).fit_transform(
+            self.train_x.detach().cpu().numpy()
+        )
 
         colours = [-1 for _ in range(len(self.train_x))]
         for group_index, group in enumerate(partition):
