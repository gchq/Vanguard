--- conflicted
+++ resolved
@@ -38,12 +38,8 @@
     XBCMAggregator,
     XGRBCMAggregator,
 )
-<<<<<<< HEAD
-from vanguard.distribute.partitioners import BasePartitioner, KMeansPartitioner, KMedoidsPartitioner
+from vanguard.distribute.partitioners import BasePartitioner, KMeansPartitioner
 from vanguard.features import HigherRankFeatures
-=======
-from vanguard.distribute.partitioners import BasePartitioner, KMeansPartitioner
->>>>>>> 4837b6db
 
 _AGGREGATION_JITTER = 1e-10
 _INPUT_WARNING = "The input matches the stored training data. Did you forget to call model.train()?"
