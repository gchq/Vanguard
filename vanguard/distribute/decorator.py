--- conflicted
+++ resolved
@@ -134,10 +134,6 @@
                 self._full_train_x = torch.as_tensor(all_parameters_as_kwargs.pop("train_x"))
                 self._full_train_y = torch.as_tensor(all_parameters_as_kwargs.pop("train_y"))
                 full_y_std = torch.as_tensor(all_parameters_as_kwargs.pop("y_std"))
-<<<<<<< HEAD
-                print(full_y_std)
-=======
->>>>>>> debbcfc7
                 try:
                     self._full_y_std = full_y_std.item()
                 except RuntimeError:
