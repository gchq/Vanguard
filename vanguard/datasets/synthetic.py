# © Crown Copyright GCHQ
#
# Licensed under the GNU General Public License, version 3 (the "License");
# you may not use this file except in compliance with the License.
# You may obtain a copy of the License at
#
# https://www.gnu.org/licenses/gpl-3.0.en.html
#
# Unless required by applicable law or agreed to in writing, software
# distributed under the License is distributed on an "AS IS" BASIS,
# WITHOUT WARRANTIES OR CONDITIONS OF ANY KIND, either express or implied.
# See the License for the specific language governing permissions and
# limitations under the License.

"""
Synthetic data is particularly useful when running tests, as the data can be specifically cultivated for one's needs.
"""

from typing import Callable, Iterable, Optional, Tuple, Union

import numpy as np
import torch
from numpy.typing import NDArray
from sklearn.preprocessing import StandardScaler

from vanguard import utils
from vanguard.datasets.basedataset import Dataset


def simple_f(x: NDArray[np.floating]) -> NDArray[np.floating]:
    r"""
    Map values through a simple equation.

    .. math::
        f(x) = \sin(2\pi x)
    """
    return np.sin(2 * np.pi * x)


def complicated_f(x: NDArray[np.floating]) -> NDArray[np.floating]:
    r"""
    Map values through a complicated equation.

    .. math::
        f(x) = -x^\frac{3}{2} + x\sin^2(2\pi x)
    """
    return -(x ** (3 / 2)) + x * simple_f(x) ** 2


def very_complicated_f(x: NDArray[np.floating]) -> NDArray[np.floating]:
    r"""
    Map values through a *very* complicated equation.

    .. math::
        f(x) = -x^\frac{3}{2} + x\sin^2(2\pi x) + x^2 \cos(10\pi x)
    """
    return complicated_f(x) + x**2 * np.cos(10 * np.pi * x)


class SyntheticDataset(Dataset):
    """
    Synthetic data with homoskedastic noise for testing.
    """

    def __init__(
        self,
        functions: Iterable[Callable[[NDArray[np.floating]], NDArray[np.floating]]] = (simple_f,),
        output_noise: float = 0.1,
        train_input_noise_bounds: Tuple[float, float] = (0.01, 0.05),
        test_input_noise_bounds: Tuple[float, float] = (0.01, 0.03),
        n_train_points: int = 30,
        n_test_points: int = 50,
        significance: float = 0.025,
        rng: Optional[np.random.Generator] = None,
    ) -> None:
        """
        Initialise self.

        :param functions: The functions to be used to generate the synthetic data. If multiple functions are given,
            a multidimensional output is generated.
        :param output_noise: The standard deviation for the output standard deviation, defaults to 0.1. Only applied
            to the training data; the testing data has no output noise actually applied, but we still set
            `test_y_std = output_noise`.
        :param train_input_noise_bounds: The lower, upper bounds of the linearly varying noise
            for the training input. Defaults to (0.01, 0.05).
        :param test_input_noise_bounds: The lower, upper bounds of the linearly varying noise
            for the testing input. Defaults to (0.01, 0.03).
        :param n_train_points: The total number of training points.
        :param n_test_points: The total number of testing points.
        :param significance: The significance to be used.
        :param rng: Generator instance used to generate random numbers.
        """
        self.functions = list(functions)

        self.rng = utils.optional_random_generator(rng)

        train_data = self.make_sample_data(n_train_points, train_input_noise_bounds, output_noise)
        test_data = self.make_sample_data(n_test_points, test_input_noise_bounds, 0)

        (train_x, train_x_std), train_y = train_data
        (test_x, test_x_std), test_y = test_data

        train_y_std = output_noise
        test_y_std = output_noise

        super().__init__(
            train_x, train_x_std, train_y, train_y_std, test_x, test_x_std, test_y, test_y_std, significance
        )

    def make_sample_data(
        self,
        n_points: int,
        input_noise_bounds: Tuple[float, float],
        output_noise_level: Union[int, float],
        interval_length: float = 1,
    ) -> Tuple[Tuple[NDArray[np.floating], NDArray[np.floating]], NDArray[np.floating]]:
        """
        Create some sample data.

        :param n_points: The number of points to create.
        :param input_noise_bounds: The lower, upper bounds for the resulting input noise.
        :param output_noise_level: The amount of noise applied to the outputs.
        :param interval_length: Use to scale the exact image of the function, defaults to 1.
        :return: The output and the mean and standard deviation of the input, in the form ``(x_mean, x_std), y``.
        """
        x_mean = np.linspace(0, interval_length, n_points)
        x_std = np.linspace(*input_noise_bounds, n_points)

        individual_ys = []
        for function in self.functions:
            exact_y = function(x_mean * 2 / interval_length)
            y_noise = self.rng.normal(size=x_mean.shape) * output_noise_level
            y = exact_y + y_noise
            individual_ys.append(y)

        y = np.squeeze(np.stack(individual_ys, axis=-1))

        scaler = StandardScaler()
        x_mean = scaler.fit_transform(x_mean.reshape(-1, 1))
        x_std = x_std.reshape(-1, 1) / scaler.scale_
        return (x_mean, x_std), y


class MultidimensionalSyntheticDataset(Dataset):
    """Synthetic data with multiple input dimensions."""

    def __init__(
        self,
        functions: Iterable[Callable[[NDArray[np.floating]], NDArray[np.floating]]] = (simple_f, complicated_f),
        output_noise: float = 0.1,
        train_input_noise_bounds: Tuple[float, float] = (0.01, 0.05),
        test_input_noise_bounds: Tuple[float, float] = (0.01, 0.03),
        n_train_points: int = 30,
        n_test_points: int = 50,
        significance: float = 0.025,
        rng: Optional[np.random.Generator] = None,
    ) -> None:
        """
        Initialise self.

        :param functions: The functions used on each input dimension
            (they are combined linearly to make a single output).
        :param output_noise: The standard deviation for the output standard deviation, defaults to 0.1. Only applied
            to the training data; the testing data has no output noise actually applied, but we still set
            `test_y_std = output_noise`.
        :param train_input_noise_bounds: The lower, upper bounds of the linearly varying noise
            for the training input. Defaults to (0.01, 0.05).
        :param test_input_noise_bounds: The lower, upper bounds of the linearly varying noise
            for the testing input. Defaults to (0.01, 0.03).
        :param n_train_points: The total number of training points.
        :param n_test_points: The total number of testing points.
        :param significance: The significance to be used.
        :param rng: Generator instance used to generate random numbers.
        """
        rng = utils.optional_random_generator(rng)

        one_dimensional_datasets = [
            SyntheticDataset(
                functions=(function,),
                rng=rng,
                output_noise=output_noise,
                train_input_noise_bounds=train_input_noise_bounds,
                test_input_noise_bounds=test_input_noise_bounds,
                n_train_points=n_train_points,
                n_test_points=n_test_points,
                significance=significance,
            )
            for function in functions
        ]

        train_x = torch.stack([dataset.train_x.ravel() for dataset in one_dimensional_datasets], -1)
        train_x_std = torch.stack([dataset.train_x_std.ravel() for dataset in one_dimensional_datasets], -1)
        train_y = torch.mean(torch.stack([dataset.train_y.ravel() for dataset in one_dimensional_datasets], -1), dim=-1)
        train_y_std = one_dimensional_datasets[0].train_y_std

        test_x = torch.stack([dataset.test_x.ravel() for dataset in one_dimensional_datasets], -1)
        test_x_std = torch.stack([dataset.test_x_std.ravel() for dataset in one_dimensional_datasets], -1)
        test_y = torch.mean(torch.stack([dataset.test_y.ravel() for dataset in one_dimensional_datasets], -1), dim=-1)
        test_y_std = one_dimensional_datasets[0].test_y_std

        super().__init__(
            train_x, train_x_std, train_y, train_y_std, test_x, test_x_std, test_y, test_y_std, significance
        )


class HeteroskedasticSyntheticDataset(SyntheticDataset):
    """
    Synthetic data with heteroskedastic noise for testing.

    The ``train_y_std`` and ``test_y_std`` attributes are created by drawing from a normal distribution centred
    on the value of the ``output_noise`` parameter.
    """

    def __init__(
        self,
        functions: Iterable[Callable[[NDArray[np.floating]], NDArray[np.floating]]] = (simple_f,),
        output_noise_mean: float = 0.1,
        output_noise_std: float = 0.01,
        train_input_noise_bounds: Tuple[float, float] = (0.01, 0.05),
        test_input_noise_bounds: Tuple[float, float] = (0.01, 0.03),
        n_train_points: int = 30,
        n_test_points: int = 50,
        significance: float = 0.025,
        rng: Optional[np.random.Generator] = None,
    ) -> None:
        """
        Initialise self.

        :param functions: The functions to be used to generate the synthetic data.
        :param output_noise_mean: The mean for the output standard deviation, defaults to 0.1.
        :param output_noise_std: The standard deviation for the output standard deviation, defaults to 0.01.
        :param train_input_noise_bounds: The lower, upper bounds of the linearly varying noise
            for the training input. Defaults to (0.01, 0.05).
        :param test_input_noise_bounds: The lower, upper bounds of the linearly varying noise
            for the testing input. Defaults to (0.01, 0.03).
        :param n_train_points: The total number of training points.
        :param n_test_points: The total number of testing points.
        :param significance: The significance to be used.
        :param rng: Generator instance used to generate random numbers.
        """
        rng = utils.optional_random_generator(rng)
        super().__init__(
            functions,
            output_noise_mean,
            train_input_noise_bounds,
            test_input_noise_bounds,
            n_train_points,
            n_test_points,
            significance,
            rng=rng,
        )

<<<<<<< HEAD
        # slightly hacky conversion of numpy generator to torch generator
=======
        # Slightly hacky conversion of numpy generator to torch generator
>>>>>>> debbcfc7
        torch_rng = torch.Generator(device=self.train_x.device).manual_seed(self.rng.integers(2**32).item())
        self.train_y_std = torch.normal(self.train_y_std, output_noise_std, generator=torch_rng).clamp(min=0)
        self.test_y_std = torch.normal(self.test_y_std, output_noise_std, generator=torch_rng).clamp(min=0)


class HigherRankSyntheticDataset(Dataset):
    """
    Synthetic data with rank 2 input features. In this case each x is a 2x2 matrix.
    """

    def __init__(
        self,
        functions: Iterable[Callable[[NDArray[np.floating]], NDArray[np.floating]]] = (simple_f,),
        output_noise: float = 0.1,
        train_input_noise_bounds: Tuple[float, float] = (0.01, 0.05),
        test_input_noise_bounds: Tuple[float, float] = (0.01, 0.03),
        n_train_points: int = 30,
        n_test_points: int = 50,
        significance: float = 0.025,
        rng: Optional[np.random.Generator] = None,
    ) -> None:
        """
        Initialise self.

        :param functions: The functions to be used to generate the synthetic data.
        :param output_noise: The standard deviation for the output standard deviation, defaults to 0.1.
        :param train_input_noise_bounds: The lower, upper bounds of the linearly varying noise
            for the training input. Defaults to (0.01, 0.05).
        :param test_input_noise_bounds: The lower, upper bounds of the linearly varying noise
            for the testing input. Defaults to (0.01, 0.03).
        :param n_train_points: The total number of training points.
        :param n_test_points: The total number of testing points.
        :param significance: The significance to be used.
        :param rng: Generator instance used to generate random numbers.
        """
        self.functions = list(functions)

        self.rng = utils.optional_random_generator(rng)

        train_data = self.make_sample_data(n_train_points, train_input_noise_bounds, output_noise)
        test_data = self.make_sample_data(n_test_points, test_input_noise_bounds, 0)

        (train_x, train_x_std), train_y = train_data
        (test_x, test_x_std), test_y = test_data

        train_y_std = output_noise
        test_y_std = output_noise

        super().__init__(
            train_x, train_x_std, train_y, train_y_std, test_x, test_x_std, test_y, test_y_std, significance
        )

    def make_sample_data(
        self,
        n_points: int,
        input_noise_bounds: Tuple[float, float],
        output_noise_level: Union[int, float],
        interval_length: float = 1,
    ) -> Tuple[Tuple[NDArray[np.floating], NDArray[np.floating]], NDArray[np.floating]]:
        """
        Create some sample data.

        :param n_points: The number of points to create.
        :param input_noise_bounds: The lower, upper bounds for the resulting input noise.
        :param output_noise_level: The amount of noise applied to the inputs.
        :param interval_length: Use to scale the exact image of the function, defaults to 1.
        :return: The output and the mean and standard deviation of the input, in the form ``(x_mean, x_std), y``.
        """
        # Pylint is getting a false positive from `reshape` twice here
        x_mean = np.linspace(0, interval_length, n_points)
        x_mean = self.rng.standard_normal((n_points, 2, 2)) + x_mean.reshape((-1, 1, 1))

        x_std = np.linspace(*input_noise_bounds, n_points)
        x_std = np.ones((n_points, 2, 2)) + x_std.reshape(-1, 1, 1)  # pylint: disable=too-many-function-args

        fixed_matrix = np.array([[1, 0.5], [0, 2]])

        individual_ys = []
        for function in self.functions:
            exact_y = function(x_mean @ fixed_matrix * 2 / interval_length).mean(axis=1).mean(axis=1)
            y_noise = self.rng.normal(size=x_mean.shape[0]) * output_noise_level
            y = exact_y + y_noise
            individual_ys.append(y)

        y = np.squeeze(np.stack(individual_ys, axis=-1))

        return (x_mean, x_std), y<|MERGE_RESOLUTION|>--- conflicted
+++ resolved
@@ -250,11 +250,7 @@
             rng=rng,
         )
 
-<<<<<<< HEAD
-        # slightly hacky conversion of numpy generator to torch generator
-=======
         # Slightly hacky conversion of numpy generator to torch generator
->>>>>>> debbcfc7
         torch_rng = torch.Generator(device=self.train_x.device).manual_seed(self.rng.integers(2**32).item())
         self.train_y_std = torch.normal(self.train_y_std, output_noise_std, generator=torch_rng).clamp(min=0)
         self.test_y_std = torch.normal(self.test_y_std, output_noise_std, generator=torch_rng).clamp(min=0)
