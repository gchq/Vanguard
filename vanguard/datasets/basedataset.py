--- conflicted
+++ resolved
@@ -23,11 +23,7 @@
 from typing import Union
 
 import numpy as np
-<<<<<<< HEAD
-=======
 import torch
-import urllib3
->>>>>>> de40876c
 from numpy.typing import NDArray
 
 
