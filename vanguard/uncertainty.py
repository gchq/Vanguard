"""
Gaussian processes can be trained on inputs with uncertainty.
"""
import warnings
from itertools import islice
from typing import Iterable, NoReturn, Optional, Tuple, Type, Union

import gpytorch
import numpy as np
import numpy.typing
import torch
from gpytorch.likelihoods import FixedNoiseGaussianLikelihood
from gpytorch.mlls import ExactMarginalLogLikelihood

from .base import GPController
from .base.posteriors import Posterior
from .optimise import NoImprovementError, SmartOptimiser
from .utils import generator_append_constant, infinite_tensor_generator
from .warnings import _INPUT_WARNING, GPInputWarning


class GaussianUncertaintyGPController(GPController):
    """
    Allows the user to pass the standard deviation of the input values.

    Base class for implementing the HNIGP of [CITATION NEEDED]_. This is a generalised version of the NIGP method in
    :cite:`Mchutchon11` and our implementation here exploits :mod:`torch.autograd` to circumvent any by-hand
    calculations of GP derivatives.
    """

    def __init__(
        self,
        train_x: numpy.typing.NDArray[np.floating],
        train_x_std: Optional[Union[numpy.typing.NDArray[np.floating], float]],
        train_y: numpy.typing.NDArray[np.floating],
        y_std: Union[numpy.typing.NDArray[np.floating], float],
        kernel_class: Type[gpytorch.kernels.Kernel],
        mean_class: Type[gpytorch.means.Mean] = gpytorch.means.ConstantMean,
        likelihood_class: Type[gpytorch.likelihoods.Likelihood] = FixedNoiseGaussianLikelihood,
        marginal_log_likelihood_class: Type[gpytorch.mlls.MarginalLogLikelihood] = ExactMarginalLogLikelihood,
        optimiser_class: Type[torch.optim.Optimizer] = torch.optim.Adam,
        smart_optimiser_class: Type[SmartOptimiser] = SmartOptimiser,
        **kwargs,
    ):
        """
        Initialise self.

        :param train_x: (n_samples, n_features) The mean of the inputs (or the observed values)
        :param train_x_std: The standard deviation of input noise:

            * *array_like[float]* (n_features,): observation std dev per input feature,
            * *array_like[float]* (n_samples, n_features): observation std dev input samples in each input dimension,
            * *float*: single input feature, or assumed homoskedastic noise amongst inputs,
            * None: heteroskedastic (among input dimension) std dev is inferred from given noisy inputs.

        :param train_y: (n_samples,) or (n_samples, 1) The responsive values.
        :param y_std: The observation noise standard deviation:

            * *array_like[float]* (n_samples,): known heteroskedastic noise,
            * *float*: known homoskedastic noise assumed.

        :param kernel_class: An uninstantiated subclass of :class:`gpytorch.kernels.Kernel`.
        :param mean_class: An uninstantiated subclass of :class:`gpytorch.means.Mean` to use in the prior GP.
                Defaults to :class:`gpytorch.means.ConstantMean`.
        :param gp_model_class: An uninstantiated subclass of a GP model from :mod:`gpytorch.models`.
                The default is :class:`vanguard.models.ExactGPModel`.
        :param likelihood_class: An uninstantiated subclass of :class:`gpytorch.likelihoods.Likelihood`.
                The default is :class:`gpytorch.likelihoods.FixedNoiseGaussianLikelihood`.
        :param marginal_log_likelihood_class: An uninstantiated subclass of an MLL from
                :mod:`gpytorch.mlls`. The default is :class:`gpytorch.mlls.ExactMarginalLogLikelihood`.
        :param optimiser_class: An uninstantiated :class:`torch.optim.Optimizer` class used for
                gradient-based learning of hyperparameters. The default is :class:`torch.optim.Adam`.
        :param smart_optimiser_class: An uninstantiated subclass of :class:`~vanguard.optimise.optimiser.SmartOptimiser`,
            that wraps around the given ``optimiser_class`` to enable advanced features, for example early stopping.
        :param kwargs: For a complete list, see :class:`~vanguard.base.gpcontroller.GPController`.
        """
        super().__init__(
            train_x=train_x,
            train_y=train_y,
            kernel_class=kernel_class,
            mean_class=mean_class,
            y_std=y_std,
            likelihood_class=likelihood_class,
            marginal_log_likelihood_class=marginal_log_likelihood_class,
            optimiser_class=optimiser_class,
            smart_optimiser_class=smart_optimiser_class,
            **kwargs,
        )

        self._gradient_variance = None

        self._learn_input_noise = train_x_std is None
        self.train_x_std = self._process_x_std(train_x_std)
        if self.batch_size is None or self._learn_input_noise:
            self.train_x_std = self.train_x_std.to(self.device)

        if self.train_x_std.shape == self.train_x.shape:
            self.train_data_generator = infinite_tensor_generator(
                self.batch_size,
                self.device,
                (self.train_x, 0),
                (self.train_y, self._y_batch_axis),
                (self._y_variance, self._y_batch_axis),
                (self.train_x_std, 0),
            )
        else:
            self.train_data_generator = generator_append_constant(
                self.train_data_generator, self.train_x_std.to(self.device)
            )

    @property
    def gradient_variance(self) -> torch.Tensor:
        r"""
        Return the gradient variance.

        Access the value that stores the :math:`n\times n` tensor of covariance resulting from
        Taylor expansion added to training covariance matrix.
        """
        return self._gradient_variance

    @gradient_variance.setter
    def gradient_variance(self, value: Iterable[torch.Tensor]) -> None:
        """
        Set the gradient variance.

        Update the posterior-mean-gradient additive covariance term and also update the
        fixed noise inside the likelihood.

        :param value: Iterable containing values defining the gradient variance.
        """
        self._gradient_variance = value
        self.likelihood_noise = self._original_y_variance_as_tensor + self._noise_transform(value)

    def predict_at_point(self, x: torch.Tensor) -> NoReturn:
        """Doesn't make sense for an uncertain controller."""
        raise TypeError("Cannot call 'predict_at_point' directly, try 'predict_at_fuzzy_point'.")

    def _sgd_round(self, n_iters: int = 100, gradient_every: int = 100) -> float:
        """
        Use gradient based optimiser to tune the hyperparameters.

        Additive gradient noise is set before each call to the super method.

        :param n_iters: The number of gradient updates.
        :param gradient_every: How often (in iterations) to do HNIGP input gradient steps.
        :return: The training loss at the last iteration.
        """
        loss, detached_loss = torch.tensor(float("nan"), dtype=self.dtype, device=self.device), float("nan")
        self.set_to_training_mode()

        for iter_num, (train_x, train_y, train_y_noise, train_x_std) in enumerate(
            islice(self.train_data_generator, n_iters)
        ):
            if (iter_num + 1) % gradient_every == 0:
                _, _, grad_var_term = self._get_additive_grad_noise(train_x, train_x_std**2)
                self._original_y_variance_as_tensor = train_y_noise
                self.gradient_variance = grad_var_term
                self.set_to_training_mode()
            try:
                loss = self._single_optimisation_step(train_x, train_y, retain_graph=(iter_num < n_iters - 1))
            except NoImprovementError:
                loss = self._smart_optimiser.last_n_losses[-1]
                break
            except RuntimeError as err:
                warnings.warn(f"Hit a numerical error after {iter_num} iterations of training.")
                if self.auto_restart:
                    warnings.warn(f"Re-running training from scratch for {iter_num-1} iterations.")
                    self._smart_optimiser.reset()
                    self.metrics_tracker.reset()
                    self._sgd_round(iter_num - 1, gradient_every)
                    break
                else:
                    raise RuntimeError(
                        "Pass auto_restart=True to the controller to automatically restart training up "
                        "to the last stable iterations."
                    ) from err
            finally:
                try:
                    detached_loss = loss.detach().cpu().item()
                except AttributeError:
                    detached_loss = loss
                self._metrics_tracker.run_metrics(detached_loss, self)
        self._smart_optimiser.set_parameters()
        return detached_loss

    def _set_requires_grad(self, value: bool) -> None:
        """Set the requires grad flag of all trainable params."""
        super()._set_requires_grad(value)
        if self._learn_input_noise:
            self.train_x_std.requires_grad = value

    def _get_additive_grad_noise(
        self, x: torch.Tensor, x_var: torch.Tensor
    ) -> Tuple[torch.Tensor, torch.Tensor, torch.Tensor]:
        """
        Use :mod:`torch.autograd` to find the gradient of the posterior mean and derived additive covariance term.

        :param x: (n_samples, self.dim) The input samples at which to compute the gradient.
        :param x_var: Input dimension variances:

            * (self.dim,): Input dimension variances,
            * (n_samples, self.dim): Input dimension variances for each input point.

        :returns: (``mean``, ``covar``, ``root_covar``), where:

            * ``mean``: (n_samples,) The posterior predictive mean,
            * ``covar``: (n_samples, n_samples) The posterior predictive covariance matrix,
            * ``root_covar``: (n_samples, n_samples) The additive covariance term from the posterior mean gradient.
        """
        # Turn gradients off for model trainable params and on for the inputs
        x_with_grad = x.detach().clone()
        x_with_grad.requires_grad = True

        with warnings.catch_warnings():
            warnings.filterwarnings("ignore", category=GPInputWarning, message=_INPUT_WARNING)
            posterior = self._get_posterior_over_point_in_eval_mode(x_with_grad)

        predictions, covar = posterior._tensor_prediction()

        # Each entry of predictions depends only on the matching input vector, so summing them is a simple way of getting the
        # result we need from autograd (which can only compute gradients of scalars)
        predictions_grad = []
        if len(predictions.shape) == 1:
            predictions = predictions.unsqueeze(-1)
        sum_over_inputs_predictions = predictions.sum(dim=0)
        for sum_predictions in sum_over_inputs_predictions:
            x_with_grad.retain_grad()
            sum_predictions.backward(retain_graph=True)
            predictions_grad.append(x_with_grad.grad)
        root_var = torch.stack([torch.mul(pg, torch.sqrt(x_var)) for pg in predictions_grad])
        return predictions.detach(), covar.detach(), root_var

    def _get_posterior_over_fuzzy_point_in_eval_mode(
        self, x: numpy.typing.NDArray[np.floating], x_std: Union[numpy.typing.NDArray[np.floating], float]
    ) -> Posterior:
        """
        Obtain posterior predictive mean and covariance at a point with variance.

        .. warning:
            The ``n_features`` must match with :attr:`self.dim`.

        :param x: (n_predictions, n_features) The predictive inputs.
        :param x_std: The input noise standard deviations:

            * array_like[float]: (n_features,) The standard deviation per input dimension for the predictions,
            * float: Assume homoskedastic noise.

        :returns: The prior distribution.
        """
        tx = torch.as_tensor(x, dtype=self.dtype, device=self.device)
        tx_std = self._process_x_std(x_std).to(self.device)
<<<<<<< HEAD
        predictions, covar, additive_grad_noise = self._get_additive_grad_noise(tx, tx_std ** 2)
=======
        preds, covar, additive_grad_noise = self._get_additive_grad_noise(tx, tx_std**2)
>>>>>>> 9da080d4
        additional_covar = torch.diag(self._noise_transform(additive_grad_noise).T.reshape(-1))
        covar += additional_covar

        jitter = torch.eye(covar.shape[0]) * gpytorch.settings.cholesky_jitter.value(covar.dtype)

        return self.posterior_class.from_mean_and_covariance(predictions.squeeze(), covar + jitter)

    def _process_x_std(self, std: Optional[Union[numpy.typing.NDArray[float], float]]) -> torch.Tensor:
        """
        Parse supplied std dev for input noise for different cases.

        :param std: The standard deviation:

            * array_like[float]: (n_point, self.dim) heteroskedastic input noise across feature dimensions,
            * float: homoskedastic input noise across feature dimensions,
            * None: unknown input noise.

        :return: The parsed standard deviation of shape (self.dim,) or (std.shape[0], self.dim) depending on
                    the shape of ``std``. If ``std`` is None then trainable values are returned.
        """
        if std is not None:
            std_tensor = super()._process_x_std(std)
        else:
            # Create a learnable tensor of stds, one for each input dimension
            std_tensor = torch.ones(self.dim, dtype=self.dtype) * 0.01
            std_tensor.requires_grad = True
        return std_tensor

    @staticmethod
    def _noise_transform(gamma: Iterable[torch.Tensor]) -> torch.Tensor:
        return torch.stack([torch.diag(torch.matmul(g, g.T)) for g in gamma], -1).squeeze()<|MERGE_RESOLUTION|>--- conflicted
+++ resolved
@@ -249,11 +249,7 @@
         """
         tx = torch.as_tensor(x, dtype=self.dtype, device=self.device)
         tx_std = self._process_x_std(x_std).to(self.device)
-<<<<<<< HEAD
-        predictions, covar, additive_grad_noise = self._get_additive_grad_noise(tx, tx_std ** 2)
-=======
-        preds, covar, additive_grad_noise = self._get_additive_grad_noise(tx, tx_std**2)
->>>>>>> 9da080d4
+        predictions, covar, additive_grad_noise = self._get_additive_grad_noise(tx, tx_std**2)
         additional_covar = torch.diag(self._noise_transform(additive_grad_noise).T.reshape(-1))
         covar += additional_covar
 
