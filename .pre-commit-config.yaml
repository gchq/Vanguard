default_install_hook_types:
  - pre-commit
  - pre-merge-commit
repos:
  - repo: https://github.com/pre-commit/pre-commit-hooks
    rev: v4.5.0
    hooks:
      # Reject commits that add large files (coverage.xml, for example)
      # Consider adjusting kB limit
      - id: check-added-large-files
        args:
          - --enforce-all
          - --maxkb=5000
      # Check valid Python syntax
      - id: check-ast
      # Require literal syntax when initializing empty or zero python builtin types
      - id: check-builtin-literals
      # Check for files that would conflict in case-insensitive filesystems
      - id: check-case-conflict
      # Check for a common error of defining a docstring after code
      - id: check-docstring-first
      # Check for files that contain merge conflict strings
      - id: check-merge-conflict
      # Check TOML files for parsable syntax
      - id: check-toml
      # Check YAML files for parsable syntax
      - id: check-yaml
      # Files must end in a single newline
      - id: end-of-file-fixer
      # Remove whitespace at the end of lines
      - id: trailing-whitespace
      # Prevent commit directly to develop and main
      - id: no-commit-to-branch
        args: [-b, develop, -b, main]
      # Sort spell check custom dictionary
      - id: file-contents-sorter
        files: ^\.cspell/.+\.txt$
        args:
          - --ignore-case
          - --unique
  - repo: https://github.com/pre-commit/pygrep-hooks
    rev: v1.10.0
    hooks:
      # Prevent common mistakes of `assert mck.not_called()`,
      # `assert mck.called_once_with(...)` and `mck.assert_called`
      - id: python-check-mock-methods
      # Check for the deprecated `.warn()` method of Python loggers
      - id: python-no-log-warn
      # Enforce that type annotations are used instead of type comments
      - id: python-use-type-annotations
  - repo: https://github.com/Lucas-C/pre-commit-hooks
    rev: v1.5.4
    hooks:
      # No tabs, only spaces
      - id: forbid-tabs
  - repo: https://github.com/astral-sh/ruff-pre-commit
    rev: v0.2.2
    hooks:
      # Run the formatter.
      - id: ruff-format
        types_or: [ python, jupyter ]
      # Run the linter.
      - id: ruff
<<<<<<< HEAD
        types_or: [ python, jupyter ]
        args: [--fix, --line-length=120]
=======
        args: [--fix]
>>>>>>> 971b3aa7
        # Abort if ruff linter fails as there is some duplication of functionality with
        # the slow pylint hook
        fail_fast: true
  - repo: https://github.com/regebro/pyroma
    rev: "4.2"
    hooks:
      # Ensure that necessary package information is provided
      - id: pyroma
  - repo: https://github.com/streetsidesoftware/cspell-cli
    rev: v8.3.0
    hooks:
      # Run a spellcheck (words pulled from cspell.config.yaml)
        - id: cspell
          exclude: |
            (?x)^(
              .gitignore|
              .*.properties|
              requirements.txt|
              requirements-docs.txt|
              .pylintrc|
              LICENSE.md
            )$
  - repo: https://github.com/pycqa/isort
    rev: 5.13.2
    hooks:
      # Ensure import statements are sorted
      - id: isort
        name: isort (python)
  - repo: https://github.com/nbQA-dev/nbQA
    rev: 1.8.4
    hooks:
      - id: nbqa-pyupgrade
#      - id: nbqa-isort
#        args: [--line-length=96]
  - repo: https://github.com/kynan/nbstripout
    rev: 0.7.1
    hooks:
      - id: nbstripout
        args:
          - --drop-empty-cells
          - "--extra-keys=metadata.kernelspec cell.metadata.vscode metadata.language_info.version"
          - --keep-id
  - repo: local
    hooks:
      - id: require-ascii
        name: Check file encoding
        description: Ensure file is ascii-encoded
        entry: python pre_commit_hooks/require_ascii.py
        language: python
        exclude:
          (?x)^(
            docs/source/_static/.+.png
          )$
      - id: markdown-cells
        name: forbid markdown cells
        description: Forbid any Markdown cell in a Jupyter notebook
        types: [jupyter]
        entry: python pre_commit_hooks/markdown_cells.py
        language: python
        additional_dependencies: ["nbformat"]
#      - id: pylint
#        name: pylint
#        description: Run Pylint static analysis
#        entry: pylint
#        language: system
#        types:
#          - python
#        args:
#          - "-rn" # Only display messages
#          - "-sn" # Don't display the score
#          - "--rcfile=.pylintrc" # pylint configuration file
#        exclude: "documentation/source/snippets"<|MERGE_RESOLUTION|>--- conflicted
+++ resolved
@@ -61,12 +61,8 @@
         types_or: [ python, jupyter ]
       # Run the linter.
       - id: ruff
-<<<<<<< HEAD
         types_or: [ python, jupyter ]
-        args: [--fix, --line-length=120]
-=======
         args: [--fix]
->>>>>>> 971b3aa7
         # Abort if ruff linter fails as there is some duplication of functionality with
         # the slow pylint hook
         fail_fast: true
