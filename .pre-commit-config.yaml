default_install_hook_types:
  - pre-commit
  - pre-merge-commit
repos:
  - repo: https://github.com/pre-commit/pre-commit-hooks
    rev: v4.5.0
    hooks:
      # Reject commits that add large files (coverage.xml, for example)
      # Consider adjusting kB limit
      - id: check-added-large-files
        args:
          - --enforce-all
          - --maxkb=5000
      # Check valid Python syntax
      - id: check-ast
      # Require literal syntax when initializing empty or zero python builtin types
      - id: check-builtin-literals
      # Check for files that would conflict in case-insensitive filesystems
      - id: check-case-conflict
      # Check for a common error of defining a docstring after code
      - id: check-docstring-first
      # Check for files that contain merge conflict strings
      - id: check-merge-conflict
      # Check TOML files for parsable syntax
      - id: check-toml
      # Check YAML files for parsable syntax
      - id: check-yaml
      # Files must end in a single newline
      - id: end-of-file-fixer
      # Remove whitespace at the end of lines
      - id: trailing-whitespace
      # Prevent commit directly to develop and main
      - id: no-commit-to-branch
        args: [-b, develop, -b, main]
      # Sort spell check custom dictionary
      - id: file-contents-sorter
        files: ^.cspell/(custom_misc|library_terms|people).txt$
        args:
          - --ignore-case
          - --unique
  - repo: https://github.com/pre-commit/pygrep-hooks
    rev: v1.10.0
    hooks:
      # Prevent common mistakes of `assert mck.not_called()`,
      # `assert mck.called_once_with(...)` and `mck.assert_called`
      - id: python-check-mock-methods
#      # Check for the `eval()` built-in function - necessary for security
#      - id: python-no-eval
      # Check for the deprecated `.warn()` method of Python loggers
      - id: python-no-log-warn
      # Enforce that type annotations are used instead of type comments
      - id: python-use-type-annotations
  - repo: https://github.com/Lucas-C/pre-commit-hooks
    rev: v1.5.4
    hooks:
      # No tabs, only spaces
      - id: forbid-tabs
<<<<<<< HEAD
#  - repo: https://github.com/astral-sh/ruff-pre-commit
#    rev: v0.2.2
#    hooks:
#      # Run the linter.
#      - id: ruff
#        args: [--fix, --line-length=120]
#        # Abort if ruff linter fails as there is some duplication of functionality with
#        # the slow pylint hook
#        fail_fast: true
  - repo: https://github.com/regebro/pyroma
    rev: "4.2"
    hooks:
      # Ensure that necessary package information is provided
      - id: pyroma
=======
  - repo: https://github.com/astral-sh/ruff-pre-commit
    rev: v0.2.2
    hooks:
      # Run the formatter.
      - id: ruff-format
      # Run the linter.
      - id: ruff
        args: [--fix, --line-length=120]
        # Abort if ruff linter fails as there is some duplication of functionality with
        # the slow pylint hook
        fail_fast: true
#  - repo: https://github.com/regebro/pyroma
#    rev: "4.2"
#    hooks:
#      # Ensure that necessary package information is provided
#      - id: pyroma
>>>>>>> 6d50ed3d
#  - repo: https://github.com/streetsidesoftware/cspell-cli
#    rev: v8.3.0
#    hooks:
#      # Run a spellcheck (words pulled from cspell.config.yaml)
#        - id: cspell
#          exclude: |
#            (?x)^(
#              .gitignore|
#              .*.properties|
#              requirements.txt|
#              .pylintrc
#            )$
  - repo: https://github.com/pycqa/isort
    rev: 5.13.2
    hooks:
      # Ensure import statements are sorted
      - id: isort
        name: isort (python)
  - repo: https://github.com/nbQA-dev/nbQA
    rev: 1.8.4
    hooks:
      - id: nbqa-pyupgrade
#      - id: nbqa-isort
#        args: [--line-length=96]
#      - id: nbqa-ruff
#        args: [--line-length=96]
  - repo: https://github.com/kynan/nbstripout
    rev: 0.7.1
    hooks:
      - id: nbstripout
        args:
          - --drop-empty-cells
          - "--extra-keys=metadata.kernelspec cell.metadata.vscode metadata.language_info.version"
          - --keep-id
  - repo: local
    hooks:
      - id: require-ascii
        name: Check file encoding
        description: Ensure file is ascii-encoded
        entry: python pre_commit_hooks/require_ascii.py
        language: python
        exclude:
          (?x)^(
            docs/source/_static/.+.png
          )$
      - id: markdown-cells
        name: forbid markdown cells
        description: Forbid any Markdown cell in a Jupyter notebook
        types: [jupyter]
        entry: python pre_commit_hooks/markdown_cells.py
        language: python
        additional_dependencies: ["nbformat"]
#      - id: docstring-spaces
#        name: Forbid docstring spaces
#        description: Ensure there are no blank lines after docstrings
#        entry: python pre_commit_hooks/docstring_spaces.py
#        language: python
#        types:
#          - python
#        exclude:
#          .pylintrc
#      - id: pylint
#        name: pylint
#        description: Run Pylint static analysis
#        entry: pylint
#        language: system
#        types:
#          - python
#        args:
#          - "-rn" # Only display messages
#          - "-sn" # Don't display the score
#          - "--rcfile=.pylintrc" # pylint configuration file
#        exclude: "documentation/source/snippets"<|MERGE_RESOLUTION|>--- conflicted
+++ resolved
@@ -55,22 +55,6 @@
     hooks:
       # No tabs, only spaces
       - id: forbid-tabs
-<<<<<<< HEAD
-#  - repo: https://github.com/astral-sh/ruff-pre-commit
-#    rev: v0.2.2
-#    hooks:
-#      # Run the linter.
-#      - id: ruff
-#        args: [--fix, --line-length=120]
-#        # Abort if ruff linter fails as there is some duplication of functionality with
-#        # the slow pylint hook
-#        fail_fast: true
-  - repo: https://github.com/regebro/pyroma
-    rev: "4.2"
-    hooks:
-      # Ensure that necessary package information is provided
-      - id: pyroma
-=======
   - repo: https://github.com/astral-sh/ruff-pre-commit
     rev: v0.2.2
     hooks:
@@ -82,12 +66,11 @@
         # Abort if ruff linter fails as there is some duplication of functionality with
         # the slow pylint hook
         fail_fast: true
-#  - repo: https://github.com/regebro/pyroma
-#    rev: "4.2"
-#    hooks:
-#      # Ensure that necessary package information is provided
-#      - id: pyroma
->>>>>>> 6d50ed3d
+  - repo: https://github.com/regebro/pyroma
+    rev: "4.2"
+    hooks:
+      # Ensure that necessary package information is provided
+      - id: pyroma
 #  - repo: https://github.com/streetsidesoftware/cspell-cli
 #    rev: v8.3.0
 #    hooks:
