--- conflicted
+++ resolved
@@ -85,13 +85,6 @@
               .pylintrc|
               LICENSE.md
             )$
-<<<<<<< HEAD
-  - repo: https://github.com/nbQA-dev/nbQA
-    rev: 1.8.5
-    hooks:
-      - id: nbqa-pyupgrade
-=======
->>>>>>> eef40f2d
   - repo: https://github.com/kynan/nbstripout
     rev: 0.7.1
     hooks:
