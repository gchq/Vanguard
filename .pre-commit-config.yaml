default_install_hook_types:
  - pre-commit
  - pre-merge-commit
repos:
  - repo: https://github.com/pre-commit/pre-commit-hooks
    rev: v4.5.0
    hooks:
      # Reject commits that add large files (coverage.xml, for example)
      # Consider adjusting kB limit
      - id: check-added-large-files
        args:
          - --enforce-all
          - --maxkb=5000
      # Check valid Python syntax
      - id: check-ast
      # Require literal syntax when initializing empty or zero python builtin types
      - id: check-builtin-literals
      # Check for files that would conflict in case-insensitive filesystems
      - id: check-case-conflict
      # Check for a common error of defining a docstring after code
      - id: check-docstring-first
      # Check for files that contain merge conflict strings
      - id: check-merge-conflict
      # Check TOML files for parsable syntax
      - id: check-toml
      # Check YAML files for parsable syntax
      - id: check-yaml
      # Files must end in a single newline
      - id: end-of-file-fixer
      # Remove whitespace at the end of lines
      - id: trailing-whitespace
      # Prevent commit directly to develop and main
      - id: no-commit-to-branch
        args: [-b, develop, -b, main]
      # Sort spell check custom dictionary
      - id: file-contents-sorter
        files: ^\.cspell/.+\.txt$
        args:
          - --ignore-case
          - --unique
  - repo: https://github.com/pre-commit/pygrep-hooks
    rev: v1.10.0
    hooks:
      # Prevent common mistakes of `assert mck.not_called()`,
      # `assert mck.called_once_with(...)` and `mck.assert_called`
      - id: python-check-mock-methods
#      # Check for the `eval()` built-in function - necessary for security
#      - id: python-no-eval
      # Check for the deprecated `.warn()` method of Python loggers
      - id: python-no-log-warn
      # Enforce that type annotations are used instead of type comments
      - id: python-use-type-annotations
  - repo: https://github.com/Lucas-C/pre-commit-hooks
    rev: v1.5.4
    hooks:
      # No tabs, only spaces
      - id: forbid-tabs
<<<<<<< HEAD
#  - repo: https://github.com/astral-sh/ruff-pre-commit
#    rev: v0.2.2
#    hooks:
#      # Run the linter.
#      - id: ruff
#        args: [--fix, --line-length=120]
#        # Abort if ruff linter fails as there is some duplication of functionality with
#        # the slow pylint hook
#        fail_fast: true
#  - repo: https://github.com/regebro/pyroma
#    rev: "4.2"
#    hooks:
#      # Ensure that necessary package information is provided
#      - id: pyroma
  - repo: https://github.com/streetsidesoftware/cspell-cli
    rev: v8.3.0
    hooks:
      # Run a spellcheck (words pulled from cspell.config.yaml)
        - id: cspell
          exclude: |
            (?x)^(
              .gitignore|
              .*.properties|
              requirements.txt|
              requirements-docs.txt|
              .pylintrc|
              LICENSE.md
            )$
=======
  - repo: https://github.com/astral-sh/ruff-pre-commit
    rev: v0.2.2
    hooks:
      # Run the formatter.
      - id: ruff-format
      # Run the linter.
      - id: ruff
        args: [--fix, --line-length=120]
        # Abort if ruff linter fails as there is some duplication of functionality with
        # the slow pylint hook
        fail_fast: true
  - repo: https://github.com/regebro/pyroma
    rev: "4.2"
    hooks:
      # Ensure that necessary package information is provided
      - id: pyroma
#  - repo: https://github.com/streetsidesoftware/cspell-cli
#    rev: v8.3.0
#    hooks:
#      # Run a spellcheck (words pulled from cspell.config.yaml)
#        - id: cspell
#          exclude: |
#            (?x)^(
#              .gitignore|
#              .*.properties|
#              requirements.txt|
#              .pylintrc
#            )$
>>>>>>> 9da080d4
  - repo: https://github.com/pycqa/isort
    rev: 5.13.2
    hooks:
      # Ensure import statements are sorted
      - id: isort
        name: isort (python)
  - repo: https://github.com/nbQA-dev/nbQA
    rev: 1.8.4
    hooks:
      - id: nbqa-pyupgrade
#      - id: nbqa-isort
#        args: [--line-length=96]
#      - id: nbqa-ruff
#        args: [--line-length=96]
  - repo: https://github.com/kynan/nbstripout
    rev: 0.7.1
    hooks:
      - id: nbstripout
        args:
          - --drop-empty-cells
          - "--extra-keys=metadata.kernelspec cell.metadata.vscode metadata.language_info.version"
          - --keep-id
  - repo: local
    hooks:
      - id: require-ascii
        name: Check file encoding
        description: Ensure file is ascii-encoded
        entry: python pre_commit_hooks/require_ascii.py
        language: python
        exclude:
          (?x)^(
            docs/source/_static/.+.png
          )$
      - id: markdown-cells
        name: forbid markdown cells
        description: Forbid any Markdown cell in a Jupyter notebook
        types: [jupyter]
        entry: python pre_commit_hooks/markdown_cells.py
        language: python
        additional_dependencies: ["nbformat"]
#      - id: pylint
#        name: pylint
#        description: Run Pylint static analysis
#        entry: pylint
#        language: system
#        types:
#          - python
#        args:
#          - "-rn" # Only display messages
#          - "-sn" # Don't display the score
#          - "--rcfile=.pylintrc" # pylint configuration file
#        exclude: "documentation/source/snippets"<|MERGE_RESOLUTION|>--- conflicted
+++ resolved
@@ -55,36 +55,6 @@
     hooks:
       # No tabs, only spaces
       - id: forbid-tabs
-<<<<<<< HEAD
-#  - repo: https://github.com/astral-sh/ruff-pre-commit
-#    rev: v0.2.2
-#    hooks:
-#      # Run the linter.
-#      - id: ruff
-#        args: [--fix, --line-length=120]
-#        # Abort if ruff linter fails as there is some duplication of functionality with
-#        # the slow pylint hook
-#        fail_fast: true
-#  - repo: https://github.com/regebro/pyroma
-#    rev: "4.2"
-#    hooks:
-#      # Ensure that necessary package information is provided
-#      - id: pyroma
-  - repo: https://github.com/streetsidesoftware/cspell-cli
-    rev: v8.3.0
-    hooks:
-      # Run a spellcheck (words pulled from cspell.config.yaml)
-        - id: cspell
-          exclude: |
-            (?x)^(
-              .gitignore|
-              .*.properties|
-              requirements.txt|
-              requirements-docs.txt|
-              .pylintrc|
-              LICENSE.md
-            )$
-=======
   - repo: https://github.com/astral-sh/ruff-pre-commit
     rev: v0.2.2
     hooks:
@@ -101,19 +71,20 @@
     hooks:
       # Ensure that necessary package information is provided
       - id: pyroma
-#  - repo: https://github.com/streetsidesoftware/cspell-cli
-#    rev: v8.3.0
-#    hooks:
-#      # Run a spellcheck (words pulled from cspell.config.yaml)
-#        - id: cspell
-#          exclude: |
-#            (?x)^(
-#              .gitignore|
-#              .*.properties|
-#              requirements.txt|
-#              .pylintrc
-#            )$
->>>>>>> 9da080d4
+  - repo: https://github.com/streetsidesoftware/cspell-cli
+    rev: v8.3.0
+    hooks:
+      # Run a spellcheck (words pulled from cspell.config.yaml)
+        - id: cspell
+          exclude: |
+            (?x)^(
+              .gitignore|
+              .*.properties|
+              requirements.txt|
+              requirements-docs.txt|
+              .pylintrc|
+              LICENSE.md
+            )$
   - repo: https://github.com/pycqa/isort
     rev: 5.13.2
     hooks:
