--- conflicted
+++ resolved
@@ -649,11 +649,7 @@
     "        \"_append_constant_to_infinite_generator\",\n",
     "    }\n",
     ")\n",
-<<<<<<< HEAD
-    "class ShuffledGaussianUncertaintyGPController(GaussianUncertaintyGPController):\n",
-=======
     "class ShuffledGaussianUncertaintyGPController(GaussianUncertaintyGPController):  # noqa: F811\n",
->>>>>>> 3c987a23
     "    \"\"\"Shuffles inputs to the controller.\"\"\"\n",
     "\n",
     "    pass"
@@ -763,11 +759,7 @@
     "\n",
     "\n",
     "@ShuffleDecorator(seed=1, additional_params_to_shuffle={\"train_x_std\"}, ignore_methods=ignore_methods)\n",
-<<<<<<< HEAD
-    "class ShuffledGaussianUncertaintyGPController(GaussianUncertaintyGPController):\n",
-=======
     "class ShuffledGaussianUncertaintyGPController(GaussianUncertaintyGPController):  # noqa: F811\n",
->>>>>>> 3c987a23
     "    \"\"\"Shuffles inputs to the controller.\"\"\"\n",
     "\n",
     "    pass"
